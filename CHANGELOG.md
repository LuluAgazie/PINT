--- conflicted
+++ resolved
@@ -31,15 +31,12 @@
 - `funcParameters` defined as functions operating on other parameters
 - Option to save `emcee` backend chains in `event_optimize`
 - Documentation on how to extract a covariance matrix
-<<<<<<< HEAD
-- TCB to TDB conversion on read and conversion script (`tcb2tdb`)
-=======
 - DDS and DDGR models
 - Second-order corrections included in ELL1
 - Module for converting between binary models also included in `convert_parfile`
 - Method to get a parameter as a `uncertainties.ufloat` for doing math
 - Method to get current binary period and uncertainty at a given time regardless of binary model
->>>>>>> ba659d9c
+- TCB to TDB conversion on read, and conversion script (`tcb2tdb`)
 ### Fixed
 - Broken notebooks CI test
 - BIPM correction for simulated TOAs
