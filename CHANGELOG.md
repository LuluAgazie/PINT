--- conflicted
+++ resolved
@@ -38,12 +38,9 @@
 - Added support for wideband-TOA fitting (Pennucci 2019).
 - Added START and FINISH parameters as MJDParameters to timing_model. They are now modified after a fit and are displayed with a model's .par file output.
 - Added solar_angle calculation (PR #892)
-<<<<<<< HEAD
 - Added position vectors to Neptune (PR #901)
 - Added checking for TOAs in DMX bins and other similar parameters, if free (PR #874)
-=======
 - Added PiecewiseSpindown model, for spindown correction lasting for a given MJD range
->>>>>>> a1f8d888
 ### Changed
 - New observatories will no longer overwrite existing ones silently.  Will either raise ValueError or require overwrite=True
 - Large speed increase when using Ecliptic coordinates
