--- conflicted
+++ resolved
@@ -20,11 +20,8 @@
 - H.E.S.S. telescope to the list of known observatories
 - Documentation: making TOAs from a list of times added to HowTo
 - Clock correction for LEAP
-<<<<<<< HEAD
+- Wideband TOA simulation feature in `pint.simulation` and `zima`
 - ELL1k timing model
-=======
-- Wideband TOA simulation feature in `pint.simulation` and `zima`
->>>>>>> e710521b
 ### Fixed
 - Broken notebooks CI test
 - BIPM correction for simulated TOAs
