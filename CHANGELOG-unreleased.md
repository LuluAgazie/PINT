--- conflicted
+++ resolved
@@ -13,13 +13,10 @@
 ### Added
 - Added numdifftools to setup.cfg to match requirements.txt
 - Documentation: Added `convert_parfile` to list of command-line tools in RTD
-<<<<<<< HEAD
+- Plot model DM in pintk
+- More tests for pintk
 - `pint.models.chromatic_model.Chromatic` as the base class for variable-index chromatic delays.
 - `pint.models.chromatic_model.ChromaticCM` for a Taylor series representation of the variable-index chromatic delay.
-=======
-- Plot model DM in pintk
-- More tests for pintk
->>>>>>> 2d8e13d0
 ### Fixed
 - `MCMC_walkthrough` notebook now runs
 - Fixed runtime data README 
