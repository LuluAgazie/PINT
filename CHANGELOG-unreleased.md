# Changelog
All notable changes to this project will be documented in this file.

The format is based on [Keep a Changelog](https://keepachangelog.com/en/1.0.0/),
and this project, at least loosely, adheres to [Semantic Versioning](https://semver.org/spec/v2.0.0.html).

This file contains the unreleased changes to the codebase. See CHANGELOG.md for
the released changes.

## Unreleased
### Changed
<<<<<<< HEAD
- Third-order Roemer delay terms to ELL1 model
- Made the addition of a TZR TOA (`AbsPhase`) in the `TimingModel` explicit in `Residuals` class.
- Updated `CONTRIBUTING.rst` with the latest information.
- Moved design matrix normalization code from `pint.fitter` to the new `pint.utils.normalize_designmatrix()` function.
- Made `Residuals` independent of `GLSFitter` (GLS chi2 is now computed using the new function `Residuals._calc_gls_chi2()`).
- Made `TimingModel.params` and `TimingModel.ordered_params` identical. Deprecated `TimingModel.ordered_params`.
=======
>>>>>>> e73a86a9
### Added
### Fixed
- Fixed RTD by specifying theme explicitly.
### Removed<|MERGE_RESOLUTION|>--- conflicted
+++ resolved
@@ -9,15 +9,8 @@
 
 ## Unreleased
 ### Changed
-<<<<<<< HEAD
-- Third-order Roemer delay terms to ELL1 model
-- Made the addition of a TZR TOA (`AbsPhase`) in the `TimingModel` explicit in `Residuals` class.
-- Updated `CONTRIBUTING.rst` with the latest information.
 - Moved design matrix normalization code from `pint.fitter` to the new `pint.utils.normalize_designmatrix()` function.
 - Made `Residuals` independent of `GLSFitter` (GLS chi2 is now computed using the new function `Residuals._calc_gls_chi2()`).
-- Made `TimingModel.params` and `TimingModel.ordered_params` identical. Deprecated `TimingModel.ordered_params`.
-=======
->>>>>>> e73a86a9
 ### Added
 ### Fixed
 - Fixed RTD by specifying theme explicitly.
