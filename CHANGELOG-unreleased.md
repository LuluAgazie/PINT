--- conflicted
+++ resolved
@@ -13,7 +13,7 @@
 - Updated the `maxMJD` argument in `event_optimize` to default to the current mjd
 ### Added
 - Type hints in `pint.derived_quantities`
-<<<<<<< HEAD
+- Doing `model.par = something` will try to assign to `par.quantity` or `par.value` but will give warning
 - `PLChromNoise` component to model chromatic red noise with a power law spectrum
 - Fourier series representation of chromatic noise (`CMWaveX`)
 - `pint.utils.cmwavex_setup` function
@@ -23,11 +23,6 @@
 - Documentation: Fixed empty descriptions in the timing model components table
 - Bug in `DMWaveX.get_indices()` function
 ### Removed
-=======
-- Doing `model.par = something` will try to assign to `par.quantity` or `par.value` but will give warning
-### Fixed
-### Removed
 - Removed the argument `--usepickle` in `event_optimize` as the `load_events_weights` function checks the events file type to see if the 
 file is a pickle file.
-- Removed obsolete code, such as manually tracking the progress of the MCMC run within `event_optimize`
->>>>>>> 8c9a6892
+- Removed obsolete code, such as manually tracking the progress of the MCMC run within `event_optimize`