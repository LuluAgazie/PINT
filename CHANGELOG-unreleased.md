--- conflicted
+++ resolved
@@ -22,11 +22,8 @@
 - The following observatories no longer have a default of `include_bipm=False`: magic, lst, virgo, lho, llo, geo600, kagra, hess, hawc
 - New algorithm for TCB <-> TDB conversion
 - Reordered plotting axes in `pintk`
-<<<<<<< HEAD
+- Changed `scipy.integrate.simps` to `scipy.integrate.simpson` to work with scipy 1.14
 - Moved the events -> TOAs and photon weights code into the function `load_events_weights` within `event_optimize`.
-=======
-- Changed `scipy.integrate.simps` to `scipy.integrate.simpson` to work with scipy 1.14
->>>>>>> 61d6d2f4
 ### Added
 - `bayesian_information_criterion()` function 
 - `dmx_setup` function
