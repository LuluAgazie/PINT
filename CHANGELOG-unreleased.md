--- conflicted
+++ resolved
@@ -34,9 +34,6 @@
 - Fixed `derived_params` when OMDOT has 0 uncertainty
 - `model.find_empty_masks` will now also look at DMX and SWX parameters
 - Fixed `make_fake_toas_fromtim`
-<<<<<<< HEAD
+- Use `Hessian` instead of `Hessdiag` in `DownhillFitter._fit_noise`; compute noise parameter uncertainties only once in `DownhillFitter.fit_toas`.
 - Consistent naming in `TimingModel.get_params_mapping()`
-=======
-- Use `Hessian` instead of `Hessdiag` in `DownhillFitter._fit_noise`; compute noise parameter uncertainties only once in `DownhillFitter.fit_toas`.
->>>>>>> 59fc4e58
 ### Removed