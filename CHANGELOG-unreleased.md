# Changelog
All notable changes to this project will be documented in this file.

The format is based on [Keep a Changelog](https://keepachangelog.com/en/1.0.0/),
and this project, at least loosely, adheres to [Semantic Versioning](https://semver.org/spec/v2.0.0.html).

This file contains the unreleased changes to the codebase. See CHANGELOG.md for
the released changes.

## Unreleased
### Changed
<<<<<<< HEAD
- Avoided unnecessary creation of `SkyCoord` objects in `AstrometryEquatorial` and `AstrometryEcliptic`.
- Avoided unnecessary `TOAs` table slices in `SolarSystemShapiro`
- Allow "CLK UNCORR" in par files (indicates no GPS or BIPM corrections). 
- Better documentation for `akaike_information_criterion()`
- Type hinting for most of the `pint.utils` module
- `funcParameter`s are no longer listed in the `pintk` interface.
- Updated location of CCERA
- Removed `include_bipm`, and `bipm_version` from the Observatory class. Now they are passed as arguments to `site.clock_correction()`
- Renamed `include_gps` to `apply_gps2utc` in the Observatory class
- Removed `apply_gps2utc` from `TOAs.clock_corr_info` since it can be different for different observatories. It is not a global setting.
- The following observatories no longer have a default of `include_bipm=False`: magic, lst, virgo, lho, llo, geo600, kagra, hess, hawc
- New algorithm for TCB <-> TDB conversion
- Reordered plotting axes in `pintk`
- Changed `scipy.integrate.simps` to `scipy.integrate.simpson` to work with scipy 1.14
- Moved the events -> TOAs and photon weights code into the function `load_events_weights` within `event_optimize`.
=======
>>>>>>> 73bc3509
### Added
### Fixed
<<<<<<< HEAD
- `pint.utils.split_swx()` to use updated `SolarWindDispersionX()` parameter naming convention 
- Fix #1759 by changing order of comparison
- Moved the test in `test_pmtransform_units.py` into a function.
- Fixed bug in residual calculation when adding or removing phase wraps
- Fix #1766 by correcting logic and more clearly naming argument (clkcorr->undo_clkcorr)
- `make_fake_toas_fromtim` now handles BIPM corrections and wideband DMs correctly. 
- Fix removal of top-level parameter
- Minimal fixes to allow usage of numpy 2.0
### Removed
- Removed the argument `--usepickle` in `event_optimize` as the `load_events_weights` function checks the events file type to see if the 
file is a pickle file.
- Removed obsolete code, such as manually tracking the progress of the MCMC run within `event_optimize`
=======
### Removed
>>>>>>> 73bc3509
<|MERGE_RESOLUTION|>--- conflicted
+++ resolved
@@ -9,7 +9,6 @@
 
 ## Unreleased
 ### Changed
-<<<<<<< HEAD
 - Avoided unnecessary creation of `SkyCoord` objects in `AstrometryEquatorial` and `AstrometryEcliptic`.
 - Avoided unnecessary `TOAs` table slices in `SolarSystemShapiro`
 - Allow "CLK UNCORR" in par files (indicates no GPS or BIPM corrections). 
@@ -25,23 +24,9 @@
 - Reordered plotting axes in `pintk`
 - Changed `scipy.integrate.simps` to `scipy.integrate.simpson` to work with scipy 1.14
 - Moved the events -> TOAs and photon weights code into the function `load_events_weights` within `event_optimize`.
-=======
->>>>>>> 73bc3509
 ### Added
 ### Fixed
-<<<<<<< HEAD
-- `pint.utils.split_swx()` to use updated `SolarWindDispersionX()` parameter naming convention 
-- Fix #1759 by changing order of comparison
-- Moved the test in `test_pmtransform_units.py` into a function.
-- Fixed bug in residual calculation when adding or removing phase wraps
-- Fix #1766 by correcting logic and more clearly naming argument (clkcorr->undo_clkcorr)
-- `make_fake_toas_fromtim` now handles BIPM corrections and wideband DMs correctly. 
-- Fix removal of top-level parameter
-- Minimal fixes to allow usage of numpy 2.0
 ### Removed
 - Removed the argument `--usepickle` in `event_optimize` as the `load_events_weights` function checks the events file type to see if the 
 file is a pickle file.
-- Removed obsolete code, such as manually tracking the progress of the MCMC run within `event_optimize`
-=======
-### Removed
->>>>>>> 73bc3509
+- Removed obsolete code, such as manually tracking the progress of the MCMC run within `event_optimize`