# Changelog
All notable changes to this project will be documented in this file.

The format is based on [Keep a Changelog](https://keepachangelog.com/en/1.0.0/),
and this project, at least loosely, adheres to [Semantic Versioning](https://semver.org/spec/v2.0.0.html).

This file contains the unreleased changes to the codebase. See CHANGELOG.md for
the released changes.

## Unreleased
### Changed
### Added
- Added numdifftools to setup.cfg to match requirements.txt
- Documentation: Added `convert_parfile` to list of command-line tools in RTD
<<<<<<< HEAD
- DDH binary model
- function `pint.utils.xxxselections` to do DMX-style selections for any parameter name
=======
- Plot model DM in pintk
- More tests for pintk
>>>>>>> 47026ba6
### Fixed
- `MCMC_walkthrough` notebook now runs
- Fixed runtime data README 
- Fixed `derived_params` when OMDOT has 0 uncertainty
<<<<<<< HEAD
- `model.find_empty_masks` will now also look at DMX and SWX parameters
=======
- Fixed `make_fake_toas_fromtim`
>>>>>>> 47026ba6
### Removed<|MERGE_RESOLUTION|>--- conflicted
+++ resolved
@@ -12,20 +12,14 @@
 ### Added
 - Added numdifftools to setup.cfg to match requirements.txt
 - Documentation: Added `convert_parfile` to list of command-line tools in RTD
-<<<<<<< HEAD
 - DDH binary model
 - function `pint.utils.xxxselections` to do DMX-style selections for any parameter name
-=======
 - Plot model DM in pintk
 - More tests for pintk
->>>>>>> 47026ba6
 ### Fixed
 - `MCMC_walkthrough` notebook now runs
 - Fixed runtime data README 
 - Fixed `derived_params` when OMDOT has 0 uncertainty
-<<<<<<< HEAD
 - `model.find_empty_masks` will now also look at DMX and SWX parameters
-=======
 - Fixed `make_fake_toas_fromtim`
->>>>>>> 47026ba6
 ### Removed