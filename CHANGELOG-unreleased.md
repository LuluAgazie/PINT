# Changelog
All notable changes to this project will be documented in this file.

The format is based on [Keep a Changelog](https://keepachangelog.com/en/1.0.0/),
and this project, at least loosely, adheres to [Semantic Versioning](https://semver.org/spec/v2.0.0.html).

This file contains the unreleased changes to the codebase. See CHANGELOG.md for
the released changes.

## Unreleased
### Changed
- `WAVE` parameters can be added to a `Wave` model with `add_wave_component()` in `wave.py` 
- Moved design matrix normalization code from `pint.fitter` to the new `pint.utils.normalize_designmatrix()` function.
- Made `Residuals` independent of `GLSFitter` (GLS chi2 is now computed using the new function `Residuals._calc_gls_chi2()`).
- `ssb_to_psb_ICRS` implementation is now a lot faster (uses erfa functions directly)
- `ssb_to_psb_ECL` implementation within `AstrometryEcliptic` model is now a lot faster (uses erfa functions directly)
- Upgraded versioneer for compatibility with Python 3.12
- Creation of `Fitter` objects will fail if there are free unfittable parameters in the timing model.
- Only fittable parameters will be listed as check boxes in the `plk` interface.
- Update CI tests for Python 3.12
- Made `test_grid` routines faster
- `pintk` uses downhill fitters by default
### Added
- CHI2, CHI2R, TRES, DMRES now in postfit par files
- Added `WaveX` model as a `DelayComponent` with Fourier amplitudes as fitted parameters
- `Parameter.as_latex` method for latex representation of a parameter.
- `pint.output.publish` module and `pintpublish` script for generating publication (LaTeX) output.
- Added radial velocity methods for binary models
- Support for wideband data in `pint.bayesian` (no correlated noise).
- Added `DMWaveX` model (Fourier representation of DM noise)
- Piecewise orbital model (`BinaryBTPiecewise`)
- `TimingModel.fittable_params` property
- Simulate correlated noise using `pint.simulation` (also available via the `zima` script)
- `pintk` will recognize when timfile and parfile inputs are switched and swap them
- `pintk` can plot against solar elongation
- Optionally return the the log normalization factor of the likelihood function from the `Residuals.calc_chi2()` method.
- `DownhilWLSFitter` can now estimate white noise parameters and their uncertainties.
- `Residuals.lnlikelihood()` method
- `pint.utils.akaike_information_criterion()` function
- `TimingModel.d_toasigma_d_param` method to compute derivatives of scaled TOA uncertainties w.r.t. white noise parameters.
- `TimingModel.toasigma_derivs` property to get all derivatives functions of scaled TOA uncertainties.
- `ScaleToaError.register_toasigma_deriv_funcs` method to populate derivatives of scaled TOA uncertainties.
- `ScaleToaError.d_toasigma_d_EFAC` and `ScaleToaError.d_toasigma_d_EQUAD` methods.
- Separate `.fullname` for all observatories
<<<<<<< HEAD
- Plot wideband DM measurements, wideband DM residuals, and wideband DM errors in `pintk`. (Disabled for narrowband data.)
=======
- `Residuals.calc_whitened_resids()` method
>>>>>>> 88683baa
### Fixed
- Wave model `validate()` can correctly use PEPOCH to assign WAVEEPOCH parameter
- Fixed RTD by specifying theme explicitly.
- `.value()` now works for pairParameters
- Setting `model.PARAM1 = model.PARAM2` no longer overrides the name of `PARAM1`
- Fixed an incorrect docstring in `pbprime()` functions. 
- Fix ICRS -> ECL conversion when parameter uncertainties are not set.
- `get_TOAs` raises an exception upon finding mixed narrowband and wideband TOAs in a tim file. `TOAs.is_wideband` returns True only if *ALL* TOAs have the -pp_dm flag.
- `TimingModel.designmatrix()` method will fail with an informative error message if there are free unfittable parameters in the timing model.
- `make_fake_toas_uniform` and `make_fake_toas_fromMJDs` respects units of errors
- Robust access of EPHEM and PLANET_SHAPIRO in `make_fake_toas_fromtim`
- `pintk` will not allow choices of axes that are not in timing model/data
- `pintk` correctly displays initial log level
- Fixed sign of y coordinate for Pico Veleta observatory (also being fixed in tempo2)
### Removed<|MERGE_RESOLUTION|>--- conflicted
+++ resolved
@@ -42,11 +42,8 @@
 - `ScaleToaError.register_toasigma_deriv_funcs` method to populate derivatives of scaled TOA uncertainties.
 - `ScaleToaError.d_toasigma_d_EFAC` and `ScaleToaError.d_toasigma_d_EQUAD` methods.
 - Separate `.fullname` for all observatories
-<<<<<<< HEAD
+- `Residuals.calc_whitened_resids()` method
 - Plot wideband DM measurements, wideband DM residuals, and wideband DM errors in `pintk`. (Disabled for narrowband data.)
-=======
-- `Residuals.calc_whitened_resids()` method
->>>>>>> 88683baa
 ### Fixed
 - Wave model `validate()` can correctly use PEPOCH to assign WAVEEPOCH parameter
 - Fixed RTD by specifying theme explicitly.
