--- conflicted
+++ resolved
@@ -9,12 +9,9 @@
 
 ## Unreleased
 ### Changed
-<<<<<<< HEAD
-- Run CI tests in parallel
-=======
 - Moved the events -> TOAs and photon weights code into the function `load_events_weights` within `event_optimize`.
 - Updated the `maxMJD` argument in `event_optimize` to default to the current mjd
->>>>>>> 8c9a6892
+- Run CI tests in parallel
 ### Added
 - Type hints in `pint.derived_quantities`
 - Doing `model.par = something` will try to assign to `par.quantity` or `par.value` but will give warning
