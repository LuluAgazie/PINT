--- conflicted
+++ resolved
@@ -10,16 +10,7 @@
 ## Unreleased
 ### Changed
 ### Added
-<<<<<<< HEAD
-- Third-order Roemer delay terms to ELL1 model
-- Options to add a TZR TOA (`AbsPhase`) during the creation of a `TimingModel` using `ModelBuilder.__call__`, `get_model`, and `get_model_and_toas`
-- `pint.print_info()` function for bug reporting
-- Added an autocorrelation function to check for chain convergence in `event_optimize`
-- A hacky implementation of system-dependent FD parameters (FDJUMP)
-- Minor doc updates to explain default NHARMS and missing derivative functions
 - Support for wideband data in `pint.bayesian` (no correlated noise).
-=======
->>>>>>> e73a86a9
 ### Fixed
 - Fixed RTD by specifying theme explicitly.
 ### Removed