# Changelog
All notable changes to this project will be documented in this file.

The format is based on [Keep a Changelog](https://keepachangelog.com/en/1.0.0/),
and this project, at least loosely, adheres to [Semantic Versioning](https://semver.org/spec/v2.0.0.html).

This file contains the unreleased changes to the codebase. See CHANGELOG.md for
the released changes.

## Unreleased
### Changed
### Added
<<<<<<< HEAD
- `PLChromNoise` component to model chromatic red noise with a power law spectrum
=======
- Type hints in `pint.derived_quantities`
>>>>>>> a2522a71
### Fixed
- Explicit type conversion in `woodbury_dot()` function
- Documentation: Fixed empty descriptions in the timing model components table
### Removed<|MERGE_RESOLUTION|>--- conflicted
+++ resolved
@@ -10,11 +10,8 @@
 ## Unreleased
 ### Changed
 ### Added
-<<<<<<< HEAD
+- Type hints in `pint.derived_quantities`
 - `PLChromNoise` component to model chromatic red noise with a power law spectrum
-=======
-- Type hints in `pint.derived_quantities`
->>>>>>> a2522a71
 ### Fixed
 - Explicit type conversion in `woodbury_dot()` function
 - Documentation: Fixed empty descriptions in the timing model components table
