--- conflicted
+++ resolved
@@ -14,12 +14,9 @@
 - Updated `CONTRIBUTING.rst` with the latest information.
 ### Added
 - Third-order Roemer delay terms to ELL1 model
-<<<<<<< HEAD
 - Added WaveX model as DelayComponent with wave amplitudes as fitted parameters
-=======
 - Options to add a TZR TOA (`AbsPhase`) during the creation of a `TimingModel` using `ModelBuilder.__call__`, `get_model`, and `get_model_and_toas`
 - `pint.print_info()` function for bug reporting
->>>>>>> dc40e8b8
 ### Fixed
 - Deleting JUMP1 from flag tables will not prevent fitting
 - Simulating TOAs from tim file when PLANET_SHAPIRO is true now works
