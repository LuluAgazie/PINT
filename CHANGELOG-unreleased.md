--- conflicted
+++ resolved
@@ -18,13 +18,9 @@
 - Added checkbox for optional subtraction of mean in `pintk`
 - `TimingModel.ntmpar` property
 ### Fixed
-<<<<<<< HEAD
 - Made `TimingModel.is_binary()` more robust. 
 - Bug in `Fitter.plot()`
-=======
 - Shape of `Fitter.resids.noise_ampls` (it was wrong before due to bad indexing)
-- Made `TimingModel.is_binary()` more robust.
->>>>>>> e7496507
 - Correct value of (1/year) in `powerlaw()` function
 - Fixed `TestPintk`
 - Fixed the noise realization indexing in `Fitter`s
