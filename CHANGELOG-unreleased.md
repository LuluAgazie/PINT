--- conflicted
+++ resolved
@@ -17,11 +17,8 @@
 - Third-order Roemer delay terms to ELL1 model
 - Options to add a TZR TOA (`AbsPhase`) during the creation of a `TimingModel` using `ModelBuilder.__call__`, `get_model`, and `get_model_and_toas`
 - `pint.print_info()` function for bug reporting
-<<<<<<< HEAD
+- Added an autocorrelation function to check for chain convergence in `event_optimize`
 - A hacky implementation of system-dependent FD parameters (FDJUMP)
-=======
-- Added an autocorrelation function to check for chain convergence in `event_optimize`
->>>>>>> c6b2c82c
 ### Fixed
 - Deleting JUMP1 from flag tables will not prevent fitting
 - Simulating TOAs from tim file when PLANET_SHAPIRO is true now works
