--- conflicted
+++ resolved
@@ -18,12 +18,8 @@
 - Added checkbox for optional subtraction of mean in `pintk`
 - `TimingModel.ntmpar` property
 ### Fixed
-<<<<<<< HEAD
 - Shape of `Fitter.resids.noise_ampls` (it was wrong before due to bad indexing)
 - Made `TimingModel.is_binary()` more robust.
-=======
-- Made `TimingModel.is_binary()` more robust
->>>>>>> 080a97da
 - Correct value of (1/year) in `powerlaw()` function
 - Fixed `TestPintk`
 - Fixed the noise realization indexing in `Fitter`s
