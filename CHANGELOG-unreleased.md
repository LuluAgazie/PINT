--- conflicted
+++ resolved
@@ -45,7 +45,7 @@
 - `Residuals.calc_whitened_resids()` method
 - Plot wideband DM measurements, wideband DM residuals, and wideband DM errors in `pintk`. (Disabled for narrowband data.)
 - Optionally generate multi-frequency TOAs in an epoch using `make_fake_toas_uniform` and `make_fake_toas_fromMJDs`
-<<<<<<< HEAD
+- Documentation: Example notebook for simulations and flag usage
 - Documentation: Example notebook for simulations
 - Maximum likelihood fitting for ECORR
     - `is_time_correlated` class attribute in correlated `NoiseComponent`s
@@ -57,9 +57,6 @@
     - Refactored WLS chi2 code out of `Residuals.calc_chi2()` into a new function `Residuals._calc_wls_chi2()`
     - `Residuals.d_lnlikelihood_d_whitenoise_param` throw `NotImplementedError` when correlated noise is present.
     - `DownhillFitter._fit_noise()` doesn't use derivatives when correlated noise is present.
-=======
-- Documentation: Example notebook for simulations and flag usage
->>>>>>> fcae2aa3
 ### Fixed
 - Wave model `validate()` can correctly use PEPOCH to assign WAVEEPOCH parameter
 - Fixed RTD by specifying theme explicitly.
