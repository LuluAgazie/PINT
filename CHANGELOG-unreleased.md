# Changelog
All notable changes to this project will be documented in this file.

The format is based on [Keep a Changelog](https://keepachangelog.com/en/1.0.0/),
and this project, at least loosely, adheres to [Semantic Versioning](https://semver.org/spec/v2.0.0.html).

This file contains the unreleased changes to the codebase. See CHANGELOG.md for
the released changes.

## Unreleased
### Changed
### Added
<<<<<<< HEAD
- `bayesian_information_criterion()` function 
- `dmx_setup` function
- `funcParameter`s are no longer listed in the `pintk` interface.
- `pintk` now reads and automatically converts TCB par files and par files with `BINARY T2`.
- Test for `pint.utils.split_swx()`
- Custom type definitions for type hints
- Added `citation.cff`
- `convert_tcb2tdb`, `tcb2tdb_scale_factor`, and `effective_dimensionality` attributes for `floatParameter`s, `MJDParameter`s, `AngleParameter`s, `maskParameter`s, and `prefixParameter`s.
- Added `pint.observatory.find_latest_bipm()` which returns latest BIPM year available
- Documentation: HOWTO about determining tcb<->tdb scaling factors
- Type hints in `pint.toa` and `get_model()` & `get_model_and_toas()` functions
- `pint.models.chromatic_model.Chromatic` as the base class for variable-index chromatic delays.
- `pint.models.chromatic_model.ChromaticCM` for a Taylor series representation of the variable-index chromatic delay.
- Whitened residuals (`white-res`) as a plotting axis in `pintk`
- `TOAs.get_Tspan()` method
- Type hints in `pint.derived_quantities`
=======
>>>>>>> 73bc3509
### Fixed
### Removed<|MERGE_RESOLUTION|>--- conflicted
+++ resolved
@@ -10,24 +10,6 @@
 ## Unreleased
 ### Changed
 ### Added
-<<<<<<< HEAD
-- `bayesian_information_criterion()` function 
-- `dmx_setup` function
-- `funcParameter`s are no longer listed in the `pintk` interface.
-- `pintk` now reads and automatically converts TCB par files and par files with `BINARY T2`.
-- Test for `pint.utils.split_swx()`
-- Custom type definitions for type hints
-- Added `citation.cff`
-- `convert_tcb2tdb`, `tcb2tdb_scale_factor`, and `effective_dimensionality` attributes for `floatParameter`s, `MJDParameter`s, `AngleParameter`s, `maskParameter`s, and `prefixParameter`s.
-- Added `pint.observatory.find_latest_bipm()` which returns latest BIPM year available
-- Documentation: HOWTO about determining tcb<->tdb scaling factors
-- Type hints in `pint.toa` and `get_model()` & `get_model_and_toas()` functions
-- `pint.models.chromatic_model.Chromatic` as the base class for variable-index chromatic delays.
-- `pint.models.chromatic_model.ChromaticCM` for a Taylor series representation of the variable-index chromatic delay.
-- Whitened residuals (`white-res`) as a plotting axis in `pintk`
-- `TOAs.get_Tspan()` method
 - Type hints in `pint.derived_quantities`
-=======
->>>>>>> 73bc3509
 ### Fixed
 ### Removed