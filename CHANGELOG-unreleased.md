# Changelog
All notable changes to this project will be documented in this file.

The format is based on [Keep a Changelog](https://keepachangelog.com/en/1.0.0/),
and this project, at least loosely, adheres to [Semantic Versioning](https://semver.org/spec/v2.0.0.html).

This file contains the unreleased changes to the codebase. See CHANGELOG.md for
the released changes.

## Unreleased
### Changed
- Simulation functions no longer subtract the residual mean by default.
### Added
<<<<<<< HEAD
- Explicitly specify the Tspan for power-law GP noise parameters (TN*TSPAN)
- TCB <-> TDB conversion for power-law GP noise parameters.
### Fixed
- TN*C parameter are now `intParameters`
=======
- Type hints in `pint.fitter`
### Fixed
- Made `TimingModel.is_binary()` more robust. 
- Bug in `Fitter.plot()`
>>>>>>> 940a58b7
### Removed<|MERGE_RESOLUTION|>--- conflicted
+++ resolved
@@ -11,15 +11,11 @@
 ### Changed
 - Simulation functions no longer subtract the residual mean by default.
 ### Added
-<<<<<<< HEAD
 - Explicitly specify the Tspan for power-law GP noise parameters (TN*TSPAN)
 - TCB <-> TDB conversion for power-law GP noise parameters.
 ### Fixed
 - TN*C parameter are now `intParameters`
-=======
 - Type hints in `pint.fitter`
-### Fixed
 - Made `TimingModel.is_binary()` more robust. 
 - Bug in `Fitter.plot()`
->>>>>>> 940a58b7
 ### Removed