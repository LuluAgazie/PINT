--- conflicted
+++ resolved
@@ -289,22 +289,11 @@
         include_gps=clk_version["include_gps"],
         planets=model["PLANET_SHAPIRO"].value,
     )
-
     ts.table["error"] = error
-<<<<<<< HEAD
-
-    ts.compute_TDBs()
-    ts.compute_posvels()
 
     if wideband:
         ts = update_fake_dms(model, ts, wb_dm_error, add_noise)
 
-=======
-    if dm is not None:
-        for f in ts.table["flags"]:
-            f["pp_dm"] = str(dm.to_value(pint.dmu))
-            f["pp_dme"] = str(dm_error.to_value(pint.dmu))
->>>>>>> 54ba9ea6
     return make_fake_toas(ts, model=model, add_noise=add_noise, name=name)
 
 
@@ -389,20 +378,10 @@
         planets=model["PLANET_SHAPIRO"].value,
     )
     ts.table["error"] = error
-<<<<<<< HEAD
-
-    ts.compute_TDBs()
-    ts.compute_posvels()
 
     if wideband:
         ts = update_fake_dms(model, ts, wb_dm_error, add_noise)
 
-=======
-    if dm is not None:
-        for f in ts.table["flags"]:
-            f["pp_dm"] = str(dm.to_value(pint.dmu))
-            f["pp_dme"] = str(dm_error.to_value(pint.dmu))
->>>>>>> 54ba9ea6
     return make_fake_toas(ts, model=model, add_noise=add_noise, name=name)
 
 
