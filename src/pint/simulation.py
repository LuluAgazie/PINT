"""Functions related to simulating TOAs and models
"""

<<<<<<< HEAD
from __future__ import annotations
=======
>>>>>>> 15447878
from collections import OrderedDict
from copy import deepcopy
from typing import Optional, List, Union
import pathlib

import astropy.units as u
import numpy as np
from loguru import logger as log
from astropy import time

import pint.residuals
import pint.toa
import pint.fitter
from pint.observatory import bipm_default, get_observatory

__all__ = [
    "zero_residuals",
    "make_fake_toas",
    "make_fake_toas_uniform",
    "make_fake_toas_fromMJDs",
    "make_fake_toas_fromtim",
    "calculate_random_models",
]


def zero_residuals(
    ts: pint.toa.TOAs,
    model: pint.models.timing_model.TimingModel,
    *,
    subtract_mean: bool = True,
    maxiter: int = 10,
    tolerance: Optional[u.Quantity] = None,
):
    """Use a model to adjust a TOAs object, setting residuals to 0 iteratively.

    Parameters
    ----------
    ts : pint.toa.TOAs
        Input TOAs (modified in-place)
    model : pint.models.timing_model.TimingModel
        current model
    subtract_mean : bool, optional
        Controls whether mean will be subtracted from the residuals when making fake TOAs
    maxiter : int, optional
        maximum number of iterations allowed
    tolerance : astropy.units.Quantity
        maximum allowed absolute deviation of residuals from 0; default is
        1 nanosecond if operating in full precision or 5 us if not.
    """
    ts.compute_pulse_numbers(model)
    maxresid = None
    if tolerance is None:
        tolerance = 1 * u.ns if pint.utils.check_longdouble_precision() else 5 * u.us
    for i in range(maxiter):
        r = pint.residuals.Residuals(
            ts, model, subtract_mean=subtract_mean, track_mode="use_pulse_numbers"
        )
        resids = r.calc_time_resids(calctype="taylor")
        if maxresid is not None and (np.abs(resids).max() > maxresid):
            log.warning(
                f"Residual increasing at iteration {i} while attempting to simulate TOAs"
            )
        maxresid = np.abs(resids).max()
        if abs(resids).max() < tolerance:
            break
        ts.adjust_TOAs(-time.TimeDelta(resids))
    else:
        raise ValueError(
            f"Unable to make fake residuals - left over errors are {abs(resids).max()}"
        )


def get_fake_toa_clock_versions(
    model: pint.models.timing_model.TimingModel,
    include_bipm: bool = False,
    include_gps: bool = True,
) -> dict:
    """Get the clock settings (corrections, etc) for fake TOAs

    Parameters
    ----------
    model : pint.models.timing_model.TimingModel
        current model
    include_bipm : bool, optional
        Whether or not to disable UTC-> TT BIPM clock
        correction (see :class:`pint.observatory.topo_obs.TopoObs`)
    include_gps : bool, optional
        Whether or not to disable UTC(GPS)->UTC clock correction
        (see :class:`pint.observatory.topo_obs.TopoObs`)

    Returns
    -------
    dict
    """
    bipm_version = bipm_default
    if model["CLOCK"].value is not None:
        if model["CLOCK"].value == "TT(TAI)":
            include_bipm = False
            log.info("Using CLOCK = TT(TAI), so setting include_bipm = False")
        elif "BIPM" in model["CLOCK"].value:
            clk = model["CLOCK"].value.strip(")").split("(")
            if len(clk) == 2:
                ctype, cvers = clk
                if ctype == "TT" and cvers.startswith("BIPM"):
                    bipm_version = cvers
                    log.info(f"Using CLOCK = {bipm_version} from the given model")
                else:
                    log.warning(
                        f'CLOCK = {model["CLOCK"].value} is not implemented. '
                        f"Using TT({bipm_default}) instead."
                    )
                include_bipm = True
        else:
            log.warning(
                f'CLOCK = {model["CLOCK"].value} is not implemented. '
                f"Using TT({bipm_default}) instead."
            )
            include_bipm = True

    return {
        "include_bipm": include_bipm,
        "bipm_version": bipm_version,
        "include_gps": include_gps,
    }


def make_fake_toas(
    ts: pint.toa.TOAs,
    model: pint.models.timing_model.TimingModel,
    add_noise: bool = False,
    add_correlated_noise: bool = False,
    name: str = "fake",
    subtract_mean: bool = True,
) -> pint.toa.TOAs:
    """Make toas from an array of times

    Can include alternating frequencies if fed an array of frequencies,
    only works with one observatory at a time

    Parameters
    ----------
    ts : pint.toa.TOAs
        Input TOAs to match
    model : pint.models.timing_model.TimingModel
        current model
    add_noise : bool, optional
        Add noise to the TOAs (otherwise `error` just populates the column)
    add_correlated_noise : bool, optional
        Add correlated noise to the TOAs if it's present in the timing mode.
    name : str, optional
        Name for the TOAs (goes into the flags)
    subtract_mean : bool, optional
        Controls whether mean will be subtracted from the residuals when making fake TOAs

    Returns
    -------
    TOAs : pint.toa.TOAs
        object with toas matching toas but with residuals starting at zero (but then with optional noise)

    Notes
    -----
    `add_noise` respects any ``EFAC`` or ``EQUAD`` present in the `model`
    """
    tsim = deepcopy(ts)
    zero_residuals(tsim, model, subtract_mean=subtract_mean)

    if add_correlated_noise:
        U = model.noise_model_designmatrix(tsim)
        b = model.noise_model_basis_weight(tsim)
        corrn = (U @ (b**0.5 * np.random.normal(size=len(b)))) << u.s
        tsim.adjust_TOAs(time.TimeDelta(corrn))

    if add_noise:
        # this function will include EFAC and EQUAD
        err = model.scaled_toa_uncertainty(tsim) * np.random.normal(size=len(tsim))
        # Add the actual TOA noise
        tsim.adjust_TOAs(time.TimeDelta(err))

    for f in tsim.table["flags"]:
        f["name"] = name

    return tsim


def update_fake_dms(
    model: pint.models.timing_model.TimingModel,
    ts: pint.toa.TOAs,
    dm_error: u.Quantity,
    add_noise: bool,
) -> pint.toa.TOAs:
    """Update simulated wideband DM information in TOAs.

    Parameters
    ----------
    model: pint.models.timing_model.TimingModel
    ts : pint.toa.TOAs
        Input TOAs
    dm_error: u.Quantity
    add_noise : bool, optional
        Add noise to the DMs (otherwise `dm_error` just populates the column)
    """
    toas = deepcopy(ts)

    dm_errors = dm_error * np.ones(len(toas))

    for f, dme in zip(toas.table["flags"], dm_errors):
        f["pp_dme"] = str(dme.to_value(pint.dmu))

    scaled_dm_errors = model.scaled_dm_uncertainty(toas)
    dms = model.total_dm(toas)
    if add_noise:
        dms += scaled_dm_errors.to(pint.dmu) * np.random.randn(len(scaled_dm_errors))

    for f, dm in zip(toas.table["flags"], dms):
        f["pp_dm"] = str(dm.to_value(pint.dmu))

    return toas


def make_fake_toas_uniform(
    startMJD: Union[float, u.Quantity, time.Time],
    endMJD: Union[float, u.Quantity, time.Time],
    ntoas: int,
    model: pint.models.timing_model.TimingModel,
    fuzz: u.Quantity = 0,
    freq: u.Quantity = 1400 * u.MHz,
    obs: str = "GBT",
    error: u.Quantity = 1 * u.us,
    add_noise: bool = False,
    add_correlated_noise: bool = False,
    wideband: bool = False,
    wideband_dm_error: u.Quantity = 1e-4 * pint.dmu,
    name: str = "fake",
    include_bipm: bool = False,
    include_gps: bool = True,
    multi_freqs_in_epoch: bool = False,
    flags: Optional[dict] = None,
    subtract_mean: bool = True,
) -> pint.toa.TOAs:
    """Simulate uniformly spaced TOAs.

    Parameters
    ----------
    startMJD : float or astropy.units.Quantity or astropy.time.Time
        starting MJD for fake toas
    endMJD : float or astropy.units.Quantity or astropy.time.Time
        ending MJD for fake toas
    ntoas : int
        number of fake toas to create between startMJD and endMJD
    model : pint.models.timing_model.TimingModel
        current model
    fuzz : astropy.units.Quantity, optional
        Standard deviation of 'fuzz' distribution to be applied to TOAs
    freq : astropy.units.Quantity, optional
        Frequency (or array of frequencies) for the fake TOAs,
        default is 1400 MHz
    obs : str, optional
        observatory for fake toas, default GBT
    error : astropy.units.Quantity
        uncertainty to attach to each TOA
    add_noise : bool, optional
        Add noise to the TOAs (otherwise `error` just populates the column)
    add_correlated_noise : bool, optional
        Add correlated noise to the TOAs if it's present in the timing mode.
    wideband : bool, optional
        Whether to include wideband DM information with each TOA; default is
        not to include any wideband DM information. If True, the DM associated
        with each TOA will be computed using the model, and the `-ppdm` and
        `-ppdme` flags will be set.
    dm_error : astropy.units.Quantity
        uncertainty to attach to each DM measurement
    name : str, optional
        Name for the TOAs (goes into the flags)
    include_bipm : bool, optional
        Whether or not to disable UTC-> TT BIPM clock
        correction (see :class:`pint.observatory.topo_obs.TopoObs`)
    include_gps : bool, optional
        Whether or not to disable UTC(GPS)->UTC clock correction
        (see :class:`pint.observatory.topo_obs.TopoObs`)
    multi_freqs_in_epoch : bool, optional
        Whether to generate multiple frequency TOAs for the same epoch.
    flags: None or dict
        Dictionary of flags to be added to all simulated TOAs.
    subtract_mean : bool, optional
        Controls whether mean will be subtracted from the residuals when making fake TOAs

    Returns
    -------
    TOAs : pint.toa.TOAs
        object with evenly spaced toas spanning given start and end MJD with
        ntoas toas, with optional errors

    Notes
    -----
    1. `add_noise` respects any ``EFAC`` or ``EQUAD`` present in the `model`
    2. When `wideband` is set, wideband DM measurement noise will be included
       only if `add_noise` is set. Otherwise, the `-pp_dme` flags will be set
       without adding the measurement noise to the simulated DM values.
    3. The simulated DM measurement noise respects ``DMEFAC`` and ``DMEQUAD``
       values in the `model`.
    4. If `multi_freqs_in_epoch` is True, each epoch will contain TOAs for all
       frequencies given in the `freq` argument. Otherwise, each epoch will have
       only one TOA, and the frequencies are distributed amongst TOAs in an
       alternating manner. In either case, the total number of TOAs will be `ntoas`.
    5. Currently supports simulating only one observatory.

    See Also
    --------
    :func:`make_fake_toas`
    """
    if isinstance(startMJD, time.Time):
        startMJD = startMJD.mjd << u.d
    if isinstance(endMJD, time.Time):
        endMJD = endMJD.mjd << u.d
    if not isinstance(startMJD, u.Quantity):
        startMJD = startMJD << u.d
    if not isinstance(endMJD, u.Quantity):
        endMJD = endMJD << u.d

    if freq is None or np.isinf(freq).all():
        freq = np.inf * u.MHz

    times, freq_array = _get_freqs_and_times(
        startMJD, endMJD, ntoas, freq, multi_freqs_in_epoch=multi_freqs_in_epoch
    )

    if fuzz > 0:
        # apply some fuzz to the dates
        fuzz = np.random.normal(scale=fuzz.to_value(u.d), size=len(times)) * u.d
        times += fuzz

    clk_version = get_fake_toa_clock_versions(
        model, include_bipm=include_bipm, include_gps=include_gps
    )
    ts = pint.toa.get_TOAs_array(
        times,
        obs=obs,
        scale=get_observatory(obs).timescale,
        freqs=freq_array,
        errors=error,
        ephem=model["EPHEM"].value,
        include_bipm=clk_version["include_bipm"],
        bipm_version=clk_version["bipm_version"],
        include_gps=clk_version["include_gps"],
        planets=model["PLANET_SHAPIRO"].value if "PLANET_SHAPIRO" in model else False,
        flags=flags,
    )

    if wideband:
        ts = update_fake_dms(model, ts, wideband_dm_error, add_noise)

    return make_fake_toas(
        ts,
        model=model,
        add_noise=add_noise,
        add_correlated_noise=add_correlated_noise,
        name=name,
        subtract_mean=subtract_mean,
    )


def make_fake_toas_fromMJDs(
    MJDs: Union[u.Quantity, time.Time, np.ndarray],
    model: pint.models.timing_model.TimingModel,
    freq: u.Quantity = 1400 * u.MHz,
    obs: str = "GBT",
    error: u.Quantity = 1 * u.us,
    add_noise: bool = False,
    add_correlated_noise: bool = False,
    wideband: bool = False,
    wideband_dm_error: u.Quantity = 1e-4 * pint.dmu,
    name: str = "fake",
    include_bipm: bool = False,
    include_gps: bool = True,
    multi_freqs_in_epoch: bool = False,
    flags: Optional[dict] = None,
    subtract_mean: bool = True,
) -> pint.toa.TOAs:
    """Simulate TOAs from a list of MJDs

    Parameters
    ----------
    MJDs : astropy.units.Quantity or astropy.time.Time or numpy.ndarray
        array of MJDs for fake toas
    model : pint.models.timing_model.TimingModel
        current model
    freq : astropy.units.Quantity, optional
        Frequency (or array of frequencies) for the fake toas,
        default is 1400 MHz
    obs : str, optional
        observatory for fake toas, default GBT
    error : astropy.units.Quantity
        uncertainty to attach to each TOA
    add_noise : bool, optional
        Add noise to the TOAs (otherwise `error` just populates the column)
    add_correlated_noise : bool, optional
        Add correlated noise to the TOAs if it's present in the timing model.
    wideband : astropy.units.Quantity, optional
        Whether to include wideband DM values with each TOA; default is
        not to include any DM information
    wideband_dm_error : astropy.units.Quantity
        uncertainty to attach to each DM measurement
    name : str, optional
        Name for the TOAs (goes into the flags)
    include_bipm : bool, optional
        Whether or not to disable UTC-> TT BIPM clock
        correction (see :class:`pint.observatory.topo_obs.TopoObs`)
    include_gps : bool, optional
        Whether or not to disable UTC(GPS)->UTC clock correction
        (see :class:`pint.observatory.topo_obs.TopoObs`)
    multi_freqs_in_epoch : bool, optional
        Whether to generate multiple frequency TOAs for the same epoch.
    flags: None or dict
        Dictionary of flags to be added to all simulated TOAs.
    subtract_mean : bool, optional
        Controls whether mean will be subtracted from the residuals when making fake TOAs

    Returns
    -------
    TOAs : pint.toa.TOAs
        object with toas matched to input array with optional errors

    Notes
    -----
    1. `add_noise` respects any ``EFAC`` or ``EQUAD`` present in the `model`
    2. When `wideband` is set, wideband DM measurement noise will be included
       only if `add_noise` is set. Otherwise, the `-pp_dme` flags will be set
       without adding the measurement noise to the simulated DM values.
    3. The simulated DM measurement noise respects ``DMEFAC`` and ``DMEQUAD``
       values in the `model`.
    4. If `multi_freqs_in_epoch` is True, each epoch will contain TOAs for all
       frequencies given in the `freq` argument, and the total number of
       TOAs will be `len(MJDs)*len(freq)`. Otherwise, each epoch will have
       only one TOA, and the frequencies are distributed amongst TOAs in an
       alternating manner, and the total number of TOAs will be `len(MJDs)`.
    5. Currently supports simulating only one observatory.

    See Also
    --------
    :func:`make_fake_toas`
    """
    scale = get_observatory(obs).timescale
    if isinstance(MJDs, time.Time):
        times = MJDs.mjd * u.d
        scale = None
    elif not isinstance(MJDs, (u.Quantity, np.ndarray)):
        raise TypeError(
            f"Do not know how to interpret input times of type '{type(MJDs)}'"
        )

    if freq is None or np.isinf(freq).all():
        freq = np.inf * u.MHz
    freqs = np.atleast_1d(freq)

    if not multi_freqs_in_epoch:
        times = MJDs
        freq_array = np.tile(freqs, len(MJDs) // len(freqs) + 1)[: len(times)]
    else:
        times = (
            time.Time(np.repeat(MJDs, len(freqs)))
            if isinstance(MJDs, time.Time)
            else np.repeat(MJDs, len(freqs))
        )
        freq_array = np.tile(freqs, len(MJDs))

    clk_version = get_fake_toa_clock_versions(
        model, include_bipm=include_bipm, include_gps=include_gps
    )

    ts = pint.toa.get_TOAs_array(
        times,
        obs=obs,
        freqs=freq_array,
        errors=error,
        scale=scale,
        ephem=model["EPHEM"].value,
        include_bipm=clk_version["include_bipm"],
        bipm_version=clk_version["bipm_version"],
        include_gps=clk_version["include_gps"],
        planets=model["PLANET_SHAPIRO"].value,
        flags=flags,
    )

    if wideband:
        ts = update_fake_dms(model, ts, wideband_dm_error, add_noise)

    return make_fake_toas(
        ts,
        model=model,
        add_noise=add_noise,
        add_correlated_noise=add_correlated_noise,
        name=name,
        subtract_mean=subtract_mean,
    )


def make_fake_toas_fromtim(
    timfile: Union[str, List[str], pathlib.Path],
    model: pint.models.timing_model.TimingModel,
    add_noise: bool = False,
    add_correlated_noise: bool = False,
    name: str = "fake",
    subtract_mean: bool = True,
) -> pint.toa.TOAs:
    """Simulate fake TOAs with the same times as an input tim file

    Parameters
    ----------
    timfile : str or list of strings or file-like
        Filename, list of filenames, or file-like object containing the TOA data.
    model : pint.models.timing_model.TimingModel
        current model
    add_noise : bool, optional
        Add noise to the TOAs (otherwise `error` just populates the column)
    add_correlated_noise : bool, optional
        Add correlated noise to the TOAs if it's present in the timing mode.
    name : str, optional
        Name for the TOAs (goes into the flags)
    subtract_mean : bool, optional
        Controls whether mean will be subtracted from the residuals when making fake TOAs

    Returns
    -------
    TOAs : pint.toa.TOAs
        object with evenly spaced toas spanning given start and end MJD with
        ntoas toas, with optional errors

    See Also
    --------
    :func:`make_fake_toas`
    """
    ephem = (
        model.EPHEM.value
        if hasattr(model, "EPHEM") and model.EPHEM.value is not None
        else None
    )
    planets = (
        model.PLANET_SHAPIRO.value
        if hasattr(model, "PLANET_SHAPIRO") and model.PLANET_SHAPIRO.value is not None
        else False
    )

    input_ts = pint.toa.get_TOAs(timfile, ephem=ephem, planets=planets)

    if input_ts.is_wideband():
        dm_errors = input_ts.get_dm_errors()
        ts = update_fake_dms(model, input_ts, dm_errors, add_noise)

    return make_fake_toas(
        input_ts,
        model=model,
        add_noise=add_noise,
        add_correlated_noise=add_correlated_noise,
        name=name,
        subtract_mean=subtract_mean,
    )


def calculate_random_models(
    fitter: pint.fitter.Fitter,
    toas: pint.toa.TOAs,
    Nmodels: int = 100,
    keep_models: bool = True,
    return_time: bool = False,
    params: str = "all",
) -> (np.ndarray, Optional[list]):
    """
    Calculates random models based on the covariance matrix of the `fitter` object.

    returns the new phase differences compared to the original model
    optionally returns all of the random models

    Parameters
    ----------
    fitter: pint.fitter.Fitter
        current fitter object containing a model and parameter covariance matrix
    toas: pint.toa.TOAs
        TOAs to calculate models
    Nmodels: int, optional
        number of random models to calculate
    keep_models: bool, optional
        whether to keep and return the individual random models (slower)
    params: list, optional
        if specified, selects only those parameters to vary.  Default ('all') is to use all parameters other than Offset

    Returns
    -------
    dphase : np.ndarray
        phase difference with respect to input model, size is [Nmodels, len(toas)]
    random_models : list, optional
        list of random models (each is a :class:`pint.models.timing_model.TimingModel`)

    Example
    -------
    >>> from pint.models import get_model_and_toas
    >>> from pint import fitter, toa
    >>> import pint.simulation
    >>> import io
    >>>
    >>> # the locations of these may vary
    >>> timfile = "tests/datafile/NGC6440E.tim"
    >>> parfile = "tests/datafile/NGC6440E.par"
    >>> m, t = get_model_and_toas(parfile, timfile)
    >>> # fit the model to the data
    >>> f = fitter.WLSFitter(toas=t, model=m)
    >>> f.fit_toas()
    >>>
    >>> # make fake TOAs starting at the end of the
    >>> # current data and going out 100 days
    >>> tnew = simulation.make_fake_toas_uniform(t.get_mjds().max().value,
    >>>                           t.get_mjds().max().value+100, 50, model=f.model)
    >>> # now make random models
    >>> dphase, mrand = pint.simulation.calculate_random_models(f, tnew, Nmodels=100)


    Note
    ----
    To calculate new TOAs, you can use :func:`~pint.simulation.make_fake_toas`

    or similar
    """
    Nmjd = len(toas)
    phases_i = np.zeros((Nmodels, Nmjd))
    phases_f = np.zeros((Nmodels, Nmjd))
    freqs = np.zeros((Nmodels, Nmjd), dtype=np.float128) * u.Hz

    cov_matrix = fitter.parameter_covariance_matrix
    # this is a list of the parameter names in the order they appear in the covariance matrix
    param_names = cov_matrix.get_label_names(axis=0)
    # this is a dictionary with the parameter values, but it might not be in the same order
    # and it leaves out the Offset parameter
    param_values = fitter.model.get_params_dict("free", "value")
    mean_vector = np.array([param_values[x] for x in param_names if x != "Offset"])
    if params == "all":
        # remove the first column and row (absolute phase)
        if param_names[0] == "Offset":
            cov_matrix = cov_matrix.get_label_matrix(param_names[1:])
            fac = fitter.fac[1:]
            param_names = param_names[1:]
        else:
            fac = fitter.fac
    else:
        # only select some parameters
        # need to also select from the fac array and the mean_vector array
        idx, labels = cov_matrix.get_label_slice(params)
        cov_matrix = cov_matrix.get_label_matrix(params)
        index = idx[0].flatten()
        fac = fitter.fac[index]
        # except mean_vector does not have the 'Offset' entry
        # so may need to subtract 1
        if param_names[0] == "Offset":
            mean_vector = mean_vector[index - 1]
        else:
            mean_vector = mean_vector[index]
        param_names = cov_matrix.get_label_names(axis=0)

    f_rand = deepcopy(fitter)

    # scale by fac
    mean_vector = mean_vector * fac
    scaled_cov_matrix = ((cov_matrix.matrix * fac).T * fac).T
    random_models = []
    for imodel in range(Nmodels):
        # create a set of randomized parameters based on mean vector and covariance matrix
        rparams_num = np.random.multivariate_normal(mean_vector, scaled_cov_matrix)
        # scale params back to real units
        for j in range(len(mean_vector)):
            rparams_num[j] /= fac[j]
        rparams = OrderedDict(zip(param_names, rparams_num))
        f_rand.set_params(rparams)
        phase = f_rand.model.phase(toas, abs_phase=True)
        phases_i[imodel] = phase.int
        phases_f[imodel] = phase.frac
        r = pint.residuals.Residuals(toas, f_rand.model)
        freqs[imodel] = r.get_PSR_freq(calctype="taylor")
        if keep_models:
            random_models.append(f_rand.model)
            f_rand = deepcopy(fitter)
    phases = phases_i + phases_f
    phases0 = fitter.model.phase(toas, abs_phase=True)
    dphase = phases - (phases0.int + phases0.frac)

    if return_time:
        dphase /= freqs

    return (dphase, random_models) if keep_models else dphase


def _get_freqs_and_times(
    start: Union[float, u.Quantity, time.Time],
    end: Union[float, u.Quantity, time.Time],
    ntoas: int,
    freqs: u.Quantity,
    multi_freqs_in_epoch: bool = True,
) -> (Union[float, u.Quantity, time.Time], np.ndarray):
    freqs = np.atleast_1d(freqs)
    assert (
        len(freqs.shape) == 1 and len(freqs) <= ntoas
    ), "`freqs` should be a single quantity or a 1D array with length less than `ntoas`."
    nfreqs = len(freqs)

    if multi_freqs_in_epoch:
        nepochs = ntoas // nfreqs + 1

        epochs = np.linspace(start, end, nepochs, dtype=np.longdouble)
        times = np.repeat(epochs, nfreqs)
        tfreqs = np.tile(freqs, nepochs)

        return times[:ntoas], tfreqs[:ntoas]
    else:
        times = np.linspace(start, end, ntoas, dtype=np.longdouble)
        tfreqs = np.tile(freqs, ntoas // nfreqs + 1)[:ntoas]
        return times, tfreqs


# def _get_freq_array(base_frequencies, ntoas):
#     """Make frequency array out of one or more frequencies

#     If >1 frequency is specified, will alternate

#     Parameters
#     ----------
#     base_frequencies : astropy.units.Quantity
#        array of frequencies
#     ntoas : int
#        number of TOAs

#     Returns
#     -------
#     astropy.units.Quantity
#         array of (potentially alternating) frequencies
#     """
#     freq = np.zeros(ntoas) * base_frequencies[0].unit
#     num_freqs = len(base_frequencies)
#     for ii, fv in enumerate(base_frequencies):
#         freq[ii::num_freqs] = fv
#     return freq<|MERGE_RESOLUTION|>--- conflicted
+++ resolved
@@ -1,10 +1,6 @@
 """Functions related to simulating TOAs and models
 """
 
-<<<<<<< HEAD
-from __future__ import annotations
-=======
->>>>>>> 15447878
 from collections import OrderedDict
 from copy import deepcopy
 from typing import Optional, List, Union
