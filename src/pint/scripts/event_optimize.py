#!/usr/bin/env python -W ignore::FutureWarning -W ignore::UserWarning -W ignore::DeprecationWarning
import argparse
import sys
import os

import matplotlib.pyplot as plt
import numpy as np
import scipy.optimize as op
from astropy.coordinates import SkyCoord
from scipy.stats import norm, uniform
import pint.logging
from loguru import logger as log

pint.logging.setup(level=pint.logging.script_level)

import pint.fermi_toas as fermi
import pint.models
import pint.plot_utils as plot_utils
import pint.toa as toa
from pint.eventstats import hm, hmw
from pint.fitter import Fitter
from pint.models.priors import Prior
from pint.observatory.satellite_obs import get_satellite_observatory


__all__ = ["read_gaussfitfile", "marginalize_over_phase", "main"]
# log.setLevel('DEBUG')
# np.seterr(all='raise')

# initialization values
# Should probably figure a way to make these not global variables
maxpost = -9e99
numcalls = 0


class custom_timing(
    pint.models.spindown.Spindown, pint.models.astrometry.AstrometryEcliptic
):
    def __init__(self, parfile):
        super().__init__()
        self.read_parfile(parfile)


def read_gaussfitfile(gaussfitfile, proflen):
    """Read a Gaussian-fit file as created by the output of pygaussfit.py.

    Parameters
    ----------
    gaussfitfile : str
        Name of the input file.
    proflen : int
        The number of bins to include in the resulting template.

    Returns
    -------
    np.array
        A template of length ``proflen``.
    """
    phass = []
    ampls = []
    fwhms = []
    for line in open(gaussfitfile):
        if line.lstrip().startswith("phas"):
            phass.append(float(line.split()[2]))
        if line.lstrip().startswith("ampl"):
            ampls.append(float(line.split()[2]))
        if line.lstrip().startswith("fwhm"):
            fwhms.append(float(line.split()[2]))
    if not (len(phass) == len(ampls) == len(fwhms)):
        log.warning(
            "Number of phases, amplitudes, and FWHMs are not the same in '%s'!"
            % gaussfitfile
        )
        return 0.0
    phass = np.asarray(phass)
    ampls = np.asarray(ampls)
    fwhms = np.asarray(fwhms)
    # Now sort them all according to decreasing amplitude
    new_order = np.argsort(ampls)
    new_order = new_order[::-1]
    ampls = np.take(ampls, new_order)
    phass = np.take(phass, new_order)
    fwhms = np.take(fwhms, new_order)
    # Now put the biggest gaussian at phase = 0.0
    phass = phass - phass[0]
    phass %= 1
    template = np.zeros(proflen, dtype="d")
    for ii in range(len(ampls)):
        template += ampls[ii] * gaussian_profile(proflen, phass[ii], fwhms[ii])
    return template


def gaussian_profile(N, phase, fwhm):
    """Return a gaussian pulse profile with 'N' bins and an integrated 'flux' of 1 unit.

    Parameters
    ----------
    N : int
        the number of points in the profile
    phase : float
        the pulse phase (0-1)
    fwhm : float
        the gaussian pulses full width at half-max


    Note
    ----
    The FWHM of a gaussian is approx 2.35482 sigma.
    """
    sigma = fwhm / 2.35482
    mean = phase % 1.0
    phsval = np.arange(N, dtype="d") / float(N)
    if mean < 0.5:
        phsval = np.where(phsval > (mean + 0.5), phsval - 1.0, phsval)
    else:
        phsval = np.where(phsval < (mean - 0.5), phsval + 1.0, phsval)
    try:
        zs = (phsval - mean) / sigma
        okzinds = np.compress(np.fabs(zs) < 20.0, np.arange(N))
        okzs = np.take(zs, okzinds)
        retval = np.zeros(N, "d")
        np.put(
            retval, okzinds, np.exp(-0.5 * (okzs) ** 2.0) / (sigma * np.sqrt(2 * np.pi))
        )
        return retval
    except OverflowError:
        log.warning("Problem in gaussian prof:  mean = %f  sigma = %f" % (mean, sigma))
        return np.zeros(N, "d")


def measure_phase(profile, template, rotate_prof=True):
    """
    measure_phase(profile, template):
        Call FFTFIT on the profile and template to determine the
            following parameters: shift,eshift,snr,esnr,b,errb,ngood
            (returned as a tuple).  These are defined as in Taylor's
            talk at the Royal Society.
    """
    import fftfit

    c, amp, pha = fftfit.cprof(template)
    pha1 = pha[0]
    if rotate_prof:
        pha = np.fmod(pha - np.arange(1, len(pha) + 1) * pha1, 2.0 * np.pi)
    shift, eshift, snr, esnr, b, errb, ngood = fftfit.fftfit(profile, amp, pha)
    return shift, eshift, snr, esnr, b, errb, ngood


def profile_likelihood(phs, *otherargs):
    """
    A single likelihood calc for matching phases to a template.
    Likelihood is calculated as per eqn 2 in Pletsch & Clark 2015.
    """
    xvals, phases, template, weights = otherargs
    phss = phases.astype(np.float64) + phs
    phss %= 1
    probs = np.interp(phss, xvals, template, right=template[0])
    if weights is None:
        return np.log(probs).sum()
    else:
        return np.log(weights * probs + 1.0 - weights).sum()


def neg_prof_like(phs, *otherargs):
    return -profile_likelihood(phs, *otherargs)


def marginalize_over_phase(
    phases,
    template,
    weights=None,
    resolution=1.0 / 1024,
    minimize=True,
    fftfit=False,
    showplot=False,
    lophs=0.0,
    hiphs=1.0,
):
    """Find the best fit pulse profile

    a pulse profile comprised of combined photon phases.  A maximum
    likelood technique is used.  The shift and the max log likehood
    are returned.  You probably want to use "minimize" rathre than
    "fftfit" unless you are only sampling very close to your known min.
    """
    ltemp = len(template)
    xtemp = np.arange(ltemp) * 1.0 / ltemp
    if minimize:
        phs, like = marginalize_over_phase(
            phases,
            template,
            weights,
            resolution=1.0 / 64,
            minimize=False,
            showplot=showplot,
        )
        phs = 1.0 - phs / ltemp
        hwidth = 0.03
        lophs, hiphs = phs - hwidth, phs + hwidth
        result = op.minimize(
            neg_prof_like,
            [phs],
            args=(xtemp, phases, template, weights),
            bounds=[[lophs, hiphs]],
        )
        return ltemp - result["x"] * ltemp, -result["fun"]
    if fftfit:
        deltabin = 3
        h, x = np.histogram(
            phases.astype(np.float64), ltemp, range=[0.0, 1.0], weights=weights
        )
        s, es, snr, esnr, b, errb, ngood = measure_phase(h, template, rotate_prof=False)
        # s is in bins based on the template size
        lophs = (ltemp - s - deltabin) / float(ltemp)  # bins below
        if lophs < 0.0:
            lophs += 1.0
        hiphs = lophs + 2.0 * deltabin / float(ltemp)  # bins above
    dphss = np.arange(lophs, hiphs, resolution)
    trials = phases.astype(np.float64) + dphss[:, np.newaxis]
    # ensure that all the phases are within 0-1
    trials[trials > 1.0] -= 1.0
    probs = np.interp(trials, xtemp, template, right=template[0])
    if weights is None:
        lnlikes = (np.log(probs)).sum(axis=1)
    else:
        lnlikes = (np.log(weights * probs + 1.0 - weights)).sum(axis=1)
    if showplot:
        plt.plot(dphss, lnlikes)
        plt.xlabel("Pulse Phase")
        plt.ylabel("Log likelihood")
        plt.show()
    return ltemp - dphss[lnlikes.argmax()] * ltemp, lnlikes.max()


def get_fit_keyvals(model, phs=0.0, phserr=0.1):
    """Read the model to determine fitted keys and their values and errors from the par file"""
    fitkeys = [p for p in model.params if not getattr(model, p).frozen]
    fitvals = []
    fiterrs = []
    for p in fitkeys:
        fitvals.append(getattr(model, p).value)
        fiterrs.append(getattr(model, p).uncertainty_value)
    # The last entry in each of the fit lists is our absolute PHASE term
    # Hopefully this will become a full PINT model param soon.
    fitkeys.append("PHASE")
    fitvals.append(phs)
    fiterrs.append(phserr)
    return fitkeys, np.asarray(fitvals), np.asarray(fiterrs)


class emcee_fitter(Fitter):
    def __init__(
        self, toas=None, model=None, template=None, weights=None, phs=0.5, phserr=0.03
    ):
        # super().__init__(model=model, toas=toas)
        self.toas = toas
        self.model = model
        self.template = template
        if template is not None:
            self.ltemp = len(template)
            self.xtemp = np.arange(self.ltemp) * 1.0 / self.ltemp
        self.weights = weights
        self.fitkeys, self.fitvals, self.fiterrs = get_fit_keyvals(
            self.model, phs, phserr
        )
        self.n_fit_params = len(self.fitvals)

    def get_event_phases(self):
        """
        Return pulse phases based on the current model
        """
        phss = self.model.phase(self.toas).frac
        return phss.value % 1

    def lnprior(self, theta):
        """
        The log prior evaulated at the parameter values specified
        """
        lnsum = 0.0
        for val, key in zip(theta[:-1], self.fitkeys[:-1]):
            lnsum += getattr(self.model, key).prior_pdf(val, logpdf=True)
        # Add the phase term
        if theta[-1] > 1.0 or theta[-1] < 0.0:
            return -np.inf
        return lnsum

    def lnposterior(self, theta):
        """
        The log posterior (priors * likelihood)
        """
        global maxpost, numcalls, ftr
        self.set_params(dict(zip(self.fitkeys[:-1], theta[:-1])))

        numcalls += 1
        if numcalls % (nwalkers * nsteps / 100) == 0:
            log.info("~%d%% complete" % (numcalls / (nwalkers * nsteps / 100)))

        # Evaluate the prior FIRST, then don't even both computing
        # the posterior if the prior is not finite
        lnprior = self.lnprior(theta)
        if not np.isfinite(lnprior):
            return -np.inf, -np.inf, -np.inf

        # Call PINT to compute the phases
        phases = self.get_event_phases()
        lnlikelihood = profile_likelihood(
            theta[-1], self.xtemp, phases, self.template, self.weights
        )
        lnpost = lnprior + lnlikelihood
        if lnpost > maxpost:
            log.info("New max: %f" % lnpost)
            for name, val in zip(ftr.fitkeys, theta):
                log.info("  %8s: %25.15g" % (name, val))
            maxpost = lnpost
            self.maxpost_fitvals = theta
        return lnpost, lnprior, lnlikelihood

    def minimize_func(self, theta):
        """
        Returns -log(likelihood) so that we can use scipy.optimize.minimize
        """
        # first scale the params based on the errors
        ntheta = (theta[:-1] * self.fiterrs[:-1]) + self.fitvals[:-1]
        self.set_params(dict(zip(self.fitkeys[:-1], ntheta)))
        if not np.isfinite(self.lnprior(ntheta)):
            return np.inf
        phases = self.get_event_phases()
        lnlikelihood = profile_likelihood(
            theta[-1], self.xtemp, phases, self.template, self.weights
        )
        return -lnlikelihood

    def phaseogram(
        self, weights=None, bins=100, rotate=0.0, size=5, alpha=0.25, plotfile=None
    ):
        """
        Make a nice 2-panel phaseogram for the current model
        """
        mjds = self.toas.table["tdbld"].data
        phss = self.get_event_phases()
        plot_utils.phaseogram(
            mjds,
            phss,
            weights=self.weights,
            bins=bins,
            rotate=rotate,
            size=size,
            alpha=alpha,
            plotfile=plotfile,
        )

    def prof_vs_weights(self, nbins=50, use_weights=False):
        """
        Show binned profiles (and H-test values) as a function
        of the minimum weight used. nbins is only for the plots.
        """
        global ftr
        f, ax = plt.subplots(3, 3, sharex=True)
        phss = ftr.get_event_phases()
        htests = []
        weights = np.linspace(0.0, 0.95, 20)
        for ii, minwgt in enumerate(weights):
            good = ftr.weights > minwgt
            nphotons = np.sum(good)
            wgts = ftr.weights[good] if use_weights else None
            if nphotons <= 0:
                hval = 0
            else:
                if use_weights:
                    hval = hmw(phss[good], weights=wgts)
                else:
                    hval = hm(phss[good])
            htests.append(hval)
            if ii > 0 and ii % 2 == 0 and ii < 20:
                r, c = ((ii - 2) // 2) // 3, ((ii - 2) // 2) % 3
                ax[r][c].hist(
                    phss[good],
                    nbins,
                    range=[0, 1],
                    weights=wgts,
                    color="k",
                    histtype="step",
                )
                ax[r][c].set_title(
                    "%.1f / %.1f / %.0f" % (minwgt, hval, nphotons), fontsize=11
                )
                if c == 0:
                    ax[r][c].set_ylabel("Htest")
                if r == 2:
                    ax[r][c].set_xlabel("Phase")
                f.suptitle(
                    "%s:  Minwgt / H-test / Approx # events" % self.model.PSR.value,
                    fontweight="bold",
                )
        if use_weights:
            plt.savefig(ftr.model.PSR.value + "_profs_v_wgtcut.png")
        else:
            plt.savefig(ftr.model.PSR.value + "_profs_v_wgtcut_unweighted.png")
        plt.close()
        plt.plot(weights, htests, "k")
        plt.xlabel("Min Weight")
        plt.ylabel("H-test")
        plt.title(self.model.PSR.value)
        if use_weights:
            plt.savefig(ftr.model.PSR.value + "_htest_v_wgtcut.png")
        else:
            plt.savefig(ftr.model.PSR.value + "_htest_v_wgtcut_unweighted.png")
        plt.close()

    def plot_priors(self, chains, burnin, bins=100, scale=False):
        plot_utils.plot_priors(
            self.model,
            chains,
            self.maxpost_fitvals,
            self.fitvals,
            burnin=burnin,
            bins=bins,
            scale=scale,
        )


def main(argv=None):
    parser = argparse.ArgumentParser(
        description="PINT tool for MCMC optimization of timing models using event data.",
        formatter_class=argparse.ArgumentDefaultsHelpFormatter,
    )

    parser.add_argument("eventfile", help="event file to use")
    parser.add_argument("parfile", help="par file to read model from")
    parser.add_argument("gaussianfile", help="gaussian file that defines template")
    parser.add_argument("--ft2", help="Path to FT2 file.", default=None)
    parser.add_argument(
        "--weightcol",
        help="name of weight column (or 'CALC' to have them computed)",
        default=None,
    )
    parser.add_argument(
        "--nwalkers", help="Number of MCMC walkers", type=int, default=200
    )
    parser.add_argument(
        "--burnin",
        help="Number of MCMC steps for burn in",
        type=int,
        default=100,
    )
    parser.add_argument(
        "--nsteps",
        help="Number of MCMC steps to compute",
        type=int,
        default=1000,
    )
    parser.add_argument(
        "--minMJD", help="Earliest MJD to use", type=float, default=54680.0
    )
    parser.add_argument(
        "--maxMJD", help="Latest MJD to use", type=float, default=57250.0
    )
    parser.add_argument(
        "--phs", help="Starting phase offset [0-1] (def is to measure)", type=float
    )
    parser.add_argument(
        "--phserr", help="Error on starting phase", type=float, default=0.03
    )
    parser.add_argument(
        "--minWeight",
        help="Minimum weight to include",
        type=float,
        default=0.05,
    )
    parser.add_argument(
        "--wgtexp",
        help="Raise computed weights to this power (or 0.0 to disable any rescaling of weights)",
        type=float,
        default=0.0,
    )
    parser.add_argument(
        "--testWeights",
        help="Make plots to evalute weight cuts?",
        default=False,
        action="store_true",
    )
    parser.add_argument(
        "--doOpt",
        help="Run initial scipy opt before MCMC?",
        default=False,
        action="store_true",
    )
    parser.add_argument(
        "--initerrfact",
        help="Multiply par file errors by this factor when initializing walker starting values",
        type=float,
        default=0.1,
    )
    parser.add_argument(
        "--priorerrfact",
        help="Multiple par file errors by this factor when setting gaussian prior widths",
        type=float,
        default=10.0,
    )
    parser.add_argument(
        "--usepickle",
        help="Read events from pickle file, if available?",
        default=False,
        action="store_true",
    )
    parser.add_argument(
        "--log-level",
        type=str,
        choices=pint.logging.levels,
        default=pint.logging.script_level,
        help="Logging level",
        dest="loglevel",
    )
    parser.add_argument(
        "-v", "--verbosity", default=0, action="count", help="Increase output verbosity"
    )
    parser.add_argument(
        "-q", "--quiet", default=0, action="count", help="Decrease output verbosity"
    )
    parser.add_argument(
<<<<<<< HEAD
        "--backend",
        help="Save chains to a h5 file",
        default=False,
        action="store_true",
    )
    parser.add_argument(
        "--filepath",
        type=str,
        help="File path to save all output files to",
    )
    parser.add_argument(
        "--basename",
        type=str,
        help="Base name for all output files",
    )
    parser.add_argument(
        "--clobber",
        help="Overwrite previous output files",
        default=False,
        action="store_true",
=======
        "--multicore",
        default=False,
        action="store_true",
        help="Run event optimize on multiple cores",
    )
    parser.add_argument(
        "--ncores",
        type=int,
        default=8,
        help="The number of cores for parallel processing",
>>>>>>> 9907b2b9
    )

    args = parser.parse_args(argv)
    pint.logging.setup(
        level=pint.logging.get_level(args.loglevel, args.verbosity, args.quiet)
    )
    global nwalkers, nsteps, ftr

    eventfile = args.eventfile
    parfile = args.parfile
    gaussianfile = args.gaussianfile
    weightcol = args.weightcol

    if args.ft2 is not None:
        # Instantiate Fermi observatory once so it gets added to the observatory registry
        get_satellite_observatory("Fermi", args.ft2)

    nwalkers = args.nwalkers
    burnin = args.burnin
    nsteps = args.nsteps
    if burnin >= nsteps:
        log.error("burnin must be < nsteps")
        sys.exit(1)
    nbins = 256  # For likelihood calculation based on gaussians file
    outprof_nbins = 256  # in the text file, for pygaussfit.py, for instance
    minMJD = args.minMJD
    maxMJD = args.maxMJD  # Usually set by coverage of IERS file

    minWeight = args.minWeight
    do_opt_first = args.doOpt
    wgtexp = args.wgtexp
    ncores = args.ncores

    # Read in initial model
    modelin = pint.models.get_model(parfile)

    # File name setup and clobber file check
    filepath = args.filepath if args.basename else os.getcwd()
    basename = args.basename if args.basename else modelin.PSR.value
    filename = os.path.join(filepath, basename)

    check_file = os.path.isfile(
        filename + "_pre.png"
    )  # Checks to see if the first generated phaseogram file exists
    if check_file:
        if args.clobber:
            log.warning("Clobber flag is on: Preexisting files will be overwritten")
        else:
            log.warning(
                "Clobber flag is not on: Preexisting files will not be overwritten. Change the basename or filepath to avoid overwritting previous results"
            )
            sys.exit(1)

    # The custom_timing version below is to manually construct the TimingModel
    # class, which allows it to be pickled. This is needed for parallelizing
    # the emcee call over a number of threads.  So far, it isn't quite working
    # so it is disabled.  The code above constructs the TimingModel class
    # dynamically, as usual.
    # modelin = custom_timing(parfile)

    # Remove the dispersion delay as it is unnecessary
    # modelin.delay_funcs['L1'].remove(modelin.dispersion_delay)
    # Set the target coords for automatic weighting if necessary
    if "ELONG" in modelin.params:
        tc = SkyCoord(
            modelin.ELONG.quantity,
            modelin.ELAT.quantity,
            frame="barycentrictrueecliptic",
        )
    else:
        tc = SkyCoord(modelin.RAJ.quantity, modelin.DECJ.quantity, frame="icrs")

    target = tc if weightcol == "CALC" else None

    # TODO: make this properly handle long double
    ts = None
    if args.usepickle:
        try:
            ts = toa.load_pickle(eventfile)
        except IOError:
            pass
    if ts is None:
        # Read event file and return list of TOA objects
        tl = fermi.load_Fermi_TOAs(
            eventfile, weightcolumn=weightcol, targetcoord=target, minweight=minWeight
        )
        # Limit the TOAs to ones in selected MJD range and above minWeight
        tl = [
            tl[ii]
            for ii in range(len(tl))
            if (
                tl[ii].mjd.value > minMJD
                and tl[ii].mjd.value < maxMJD
                and (weightcol is None or float(tl[ii].flags["weight"]) > minWeight)
            )
        ]
        log.info("There are %d events we will use" % len(tl))
        # Now convert to TOAs object and compute TDBs and posvels
        ts = toa.get_TOAs_list(tl, ephem="DE421", planets=False)
        ts.filename = eventfile
        # FIXME: writes to the TOA directory unconditionally
        try:
            toa.save_pickle(ts)
        except IOError:
            pass

    if weightcol is not None:
        if weightcol == "CALC":
            weights = np.asarray([float(x["weight"]) for x in ts.table["flags"]])
            log.info(
                "Original weights have min / max weights %.3f / %.3f"
                % (weights.min(), weights.max())
            )
            # Rescale the weights, if requested (by having wgtexp != 0.0)
            if wgtexp != 0.0:
                weights **= wgtexp
                wmx, wmn = weights.max(), weights.min()
                # make the highest weight = 1, but keep min weight the same
                weights = wmn + ((weights - wmn) * (1.0 - wmn) / (wmx - wmn))
            for ii, x in enumerate(ts.table["flags"]):
                x["weight"] = str(weights[ii])
        weights = np.asarray([float(x["weight"]) for x in ts.table["flags"]])
        log.info(
            "There are %d events, with min / max weights %.3f / %.3f"
            % (len(weights), weights.min(), weights.max())
        )
    else:
        weights = None
        log.info("There are %d events, no weights are being used." % ts.ntoas)

    # Now load in the gaussian template and normalize it
    gtemplate = read_gaussfitfile(gaussianfile, nbins)
    gtemplate /= gtemplate.mean()

    # Set the priors on the parameters in the model, before
    # instantiating the emcee_fitter
    # Currently, this adds a gaussian prior on each parameter
    # with width equal to the par file uncertainty * priorerrfact,
    # and then puts in some special cases.
    # *** This should be replaced/supplemented with a way to specify
    # more general priors on parameters that need certain bounds
    phs = 0.0 if args.phs is None else args.phs
    fitkeys, fitvals, fiterrs = get_fit_keyvals(modelin, phs=phs, phserr=args.phserr)

    for key, v, e in zip(fitkeys[:-1], fitvals[:-1], fiterrs[:-1]):
        if key == "SINI" or key == "E" or key == "ECC":
            getattr(modelin, key).prior = Prior(uniform(0.0, 1.0))
        elif key == "PX":
            getattr(modelin, key).prior = Prior(uniform(0.0, 10.0))
        elif key.startswith("GLPH"):
            getattr(modelin, key).prior = Prior(uniform(-0.5, 1.0))
        else:
            getattr(modelin, key).prior = Prior(
                norm(loc=float(v), scale=float(e * args.priorerrfact))
            )

    # Now define the requirements for emcee
    ftr = emcee_fitter(ts, modelin, gtemplate, weights, phs, args.phserr)

    # Use this if you want to see the effect of setting minWeight
    if args.testWeights:
        log.info("Checking H-test vs weights")
        ftr.prof_vs_weights(use_weights=True)
        ftr.prof_vs_weights(use_weights=False)
        sys.exit()

    # Now compute the photon phases and see if we see a pulse
    phss = ftr.get_event_phases()
    maxbin, like_start = marginalize_over_phase(
        phss, gtemplate, weights=ftr.weights, minimize=True, showplot=False
    )
    log.info("Starting pulse likelihood: %f" % like_start)
    if args.phs is None:
        fitvals[-1] = 1.0 - maxbin[0] / float(len(gtemplate))
        if fitvals[-1] > 1.0:
            fitvals[-1] -= 1.0
        if fitvals[-1] < 0.0:
            fitvals[-1] += 1.0
        log.info("Starting pulse phase: %f" % fitvals[-1])
    else:
        log.warning(
            "Measured starting pulse phase is %f, but using %f"
            % (1.0 - maxbin / float(len(gtemplate)), args.phs)
        )
        fitvals[-1] = args.phs
    ftr.fitvals[-1] = fitvals[-1]
    ftr.phaseogram(plotfile=filename + "_pre.png")
    plt.close()
    # ftr.phaseogram()

    # Write out the starting pulse profile
    vs, xs = np.histogram(
        ftr.get_event_phases(), outprof_nbins, range=[0, 1], weights=ftr.weights
    )
    f = open(filename + "_prof_pre.txt", "w")
    for x, v in zip(xs, vs):
        f.write("%.5f  %12.5f\n" % (x, v))
    f.close()

    # Try normal optimization first to see how it goes
    if do_opt_first:
        result = op.minimize(ftr.minimize_func, np.zeros_like(ftr.fitvals))
        newfitvals = np.asarray(result["x"]) * ftr.fiterrs + ftr.fitvals
        like_optmin = -result["fun"]
        log.info("Optimization likelihood: %f" % like_optmin)
        ftr.set_params(dict(zip(ftr.fitkeys, newfitvals)))
        ftr.phaseogram()
    else:
        like_optmin = -np.inf

    # Set up the initial conditions for the emcee walkers.  Use the
    # scipy.optimize newfitvals instead if they are better
    ndim = ftr.n_fit_params
    if like_start > like_optmin:
        # Keep the starting deviations small...
        pos = [
            ftr.fitvals + ftr.fiterrs * args.initerrfact * np.random.randn(ndim)
            for ii in range(nwalkers)
        ]
        # Set starting params
        for param in ["GLPH_1", "GLEP_1", "SINI", "M2", "E", "ECC", "PX", "A1"]:
            if param in ftr.fitkeys:
                idx = ftr.fitkeys.index(param)
                if param == "GLPH_1":
                    svals = np.random.uniform(-0.5, 0.5, nwalkers)
                elif param == "GLEP_1":
                    svals = np.random.uniform(minMJD + 100, maxMJD - 100, nwalkers)
                    # svals = 55422.0 + np.random.randn(nwalkers)
                elif param == "SINI":
                    svals = np.random.uniform(0.0, 1.0, nwalkers)
                elif param == "M2":
                    svals = np.random.uniform(0.1, 0.6, nwalkers)
                elif param in ["E", "ECC", "PX", "A1"]:
                    # Ensure all positive
                    svals = np.fabs(
                        ftr.fitvals[idx] + ftr.fiterrs[idx] * np.random.randn(nwalkers)
                    )
                    if param in ["E", "ECC"]:
                        svals[svals > 1.0] = 1.0 - (svals[svals > 1.0] - 1.0)
                for ii in range(nwalkers):
                    pos[ii][idx] = svals[ii]
    else:
        pos = [
            newfitvals + ftr.fiterrs * args.initerrfact * np.random.randn(ndim)
            for i in range(nwalkers)
        ]
    # Set the 0th walker to have the initial pre-fit solution
    # This way, one walker should always be in a good position
    pos[0] = ftr.fitvals

    import emcee

<<<<<<< HEAD
    # Setting up a backend to save the chains into an h5 file
    if args.backend:
        try:
            backend = emcee.backends.HDFBackend(filename + "_chains.h5")
            backend.reset(nwalkers, ndim)
        except ImportError:
            log.warning("h5py package not installed. Backend set to None")
            backend = None
    else:
        backend = None

    # Following are for parallel processing tests...
    if 0:
=======
    dtype = [("lnprior", float), ("lnlikelihood", float)]
>>>>>>> 9907b2b9

    # Following are for parallel processing tests...
    if args.multicore:
        try:
            import pathos.multiprocessing as mp

            def unwrapped_lnpost(theta):
                return ftr.lnposterior(theta)

            with mp.ProcessPool(nodes=ncores) as pool:
                sampler = emcee.EnsembleSampler(
                    nwalkers, ndim, unwrapped_lnpost, blobs_dtype=dtype, pool=pool
                )
                sampler.run_mcmc(pos, nsteps)
            pool.close()
            pool.join()
        except ImportError:
            log.info("Pathos module not available, using single core")
            sampler = emcee.EnsembleSampler(
                nwalkers, ndim, ftr.lnposterior, blobs_dtype=dtype
            )
            sampler.run_mcmc(pos, nsteps)
    else:
        sampler = emcee.EnsembleSampler(
<<<<<<< HEAD
            nwalkers, ndim, unwrapped_lnpost, pool=pool, args=[ftr], backend=backend
        )
    else:
        sampler = emcee.EnsembleSampler(
            nwalkers, ndim, ftr.lnposterior, backend=backend
        )
    # The number is the number of points in the chain
    sampler.run_mcmc(pos, nsteps)
=======
            nwalkers, ndim, ftr.lnposterior, blobs_dtype=dtype
        )
        # The number is the number of points in the chain
        sampler.run_mcmc(pos, nsteps)
>>>>>>> 9907b2b9

    def chains_to_dict(names, sampler):
        chains = [sampler.chain[:, :, ii].T for ii in range(len(names))]
        return dict(zip(names, chains))

    def plot_chains(chain_dict, file=False):
        npts = len(chain_dict)
        fig, axes = plt.subplots(npts, 1, sharex=True, figsize=(8, 9))
        for ii, name in enumerate(chain_dict.keys()):
            axes[ii].plot(chain_dict[name], color="k", alpha=0.3)
            axes[ii].set_ylabel(name)
        axes[npts - 1].set_xlabel("Step Number")
        fig.tight_layout()
        if file:
            fig.savefig(file)
            plt.close()
        else:
            plt.show()
            plt.close()

    chains = chains_to_dict(ftr.fitkeys, sampler)
    plot_chains(chains, file=filename + "_chains.png")

    # Make the triangle plot.
    samples = sampler.chain[:, burnin:, :].reshape((-1, ndim))

    blobs = sampler.get_blobs()
    lnprior_samps = blobs["lnprior"]
    lnlikelihood_samps = blobs["lnlikelihood"]
    lnpost_samps = lnprior_samps + lnlikelihood_samps
    ind = np.unravel_index(
        np.argmax(lnpost_samps[:][burnin:]), lnpost_samps[:][burnin:].shape
    )
    ftr.maxpost_fitvals = [chains[ii][burnin:][ind] for ii in ftr.fitkeys]

    try:
        import corner

        fig = corner.corner(
            samples,
            labels=ftr.fitkeys,
            bins=50,
            truths=ftr.maxpost_fitvals,
            plot_contours=True,
        )
        fig.savefig(filename + "_triangle.png")
        plt.close()
    except ImportError:
        pass

    # Plot the scaled prior probability alongside the initial gaussian probability distribution and the histogrammed samples
    ftr.plot_priors(chains, burnin, scale=True)
    plt.savefig(filename + "_priors.png")
    plt.close()

    # Make a phaseogram with the 50th percentile values
    # ftr.set_params(dict(zip(ftr.fitkeys, np.percentile(samples, 50, axis=0))))
    # Make a phaseogram with the best MCMC result
    ftr.set_params(dict(zip(ftr.fitkeys[:-1], ftr.maxpost_fitvals[:-1])))
    ftr.phaseogram(plotfile=filename + "_post.png")
    plt.close()

    # Write out the output pulse profile
    vs, xs = np.histogram(
        ftr.get_event_phases(), outprof_nbins, range=[0, 1], weights=ftr.weights
    )
    f = open(filename + "_prof_post.txt", "w")
    for x, v in zip(xs, vs):
        f.write("%.5f  %12.5f\n" % (x, v))
    f.close()

    # Write out the par file for the best MCMC parameter est
    f = open(filename + "_post.par", "w")
    f.write(ftr.model.as_parfile())
    f.close()

    # Print the best MCMC values and ranges
    ranges = map(
        lambda v: (v[1], v[2] - v[1], v[1] - v[0]),
        zip(*np.percentile(samples, [16, 50, 84], axis=0)),
    )
    log.info("Post-MCMC values (50th percentile +/- (16th/84th percentile):")
    for name, vals in zip(ftr.fitkeys, ranges):
        log.info("%8s:" % name + "%25.15g (+ %12.5g  / - %12.5g)" % vals)

    # Put the same stuff in a file
    f = open(filename + "_results.txt", "w")

    f.write("Post-MCMC values (50th percentile +/- (16th/84th percentile):\n")
    for name, vals in zip(ftr.fitkeys, ranges):
        f.write("%8s:" % name + " %25.15g (+ %12.5g  / - %12.5g)\n" % vals)

    f.write("\nMaximum likelihood par file:\n")
    f.write(ftr.model.as_parfile())
    f.close()

    import pickle

    pickle.dump(samples, open(filename + "_samples.pickle", "wb"))<|MERGE_RESOLUTION|>--- conflicted
+++ resolved
@@ -518,7 +518,18 @@
         "-q", "--quiet", default=0, action="count", help="Decrease output verbosity"
     )
     parser.add_argument(
-<<<<<<< HEAD
+        "--multicore",
+        default=False,
+        action="store_true",
+        help="Run event optimize on multiple cores",
+    )
+    parser.add_argument(
+        "--ncores",
+        type=int,
+        default=8,
+        help="The number of cores for parallel processing",
+    )
+    parser.add_argument(
         "--backend",
         help="Save chains to a h5 file",
         default=False,
@@ -539,18 +550,6 @@
         help="Overwrite previous output files",
         default=False,
         action="store_true",
-=======
-        "--multicore",
-        default=False,
-        action="store_true",
-        help="Run event optimize on multiple cores",
-    )
-    parser.add_argument(
-        "--ncores",
-        type=int,
-        default=8,
-        help="The number of cores for parallel processing",
->>>>>>> 9907b2b9
     )
 
     args = parser.parse_args(argv)
@@ -803,7 +802,6 @@
 
     import emcee
 
-<<<<<<< HEAD
     # Setting up a backend to save the chains into an h5 file
     if args.backend:
         try:
@@ -815,11 +813,7 @@
     else:
         backend = None
 
-    # Following are for parallel processing tests...
-    if 0:
-=======
     dtype = [("lnprior", float), ("lnlikelihood", float)]
->>>>>>> 9907b2b9
 
     # Following are for parallel processing tests...
     if args.multicore:
@@ -831,7 +825,12 @@
 
             with mp.ProcessPool(nodes=ncores) as pool:
                 sampler = emcee.EnsembleSampler(
-                    nwalkers, ndim, unwrapped_lnpost, blobs_dtype=dtype, pool=pool
+                    nwalkers,
+                    ndim,
+                    unwrapped_lnpost,
+                    blobs_dtype=dtype,
+                    pool=pool,
+                    backend=backend,
                 )
                 sampler.run_mcmc(pos, nsteps)
             pool.close()
@@ -839,26 +838,15 @@
         except ImportError:
             log.info("Pathos module not available, using single core")
             sampler = emcee.EnsembleSampler(
-                nwalkers, ndim, ftr.lnposterior, blobs_dtype=dtype
+                nwalkers, ndim, ftr.lnposterior, blobs_dtype=dtype, backend=backend
             )
             sampler.run_mcmc(pos, nsteps)
     else:
         sampler = emcee.EnsembleSampler(
-<<<<<<< HEAD
-            nwalkers, ndim, unwrapped_lnpost, pool=pool, args=[ftr], backend=backend
-        )
-    else:
-        sampler = emcee.EnsembleSampler(
-            nwalkers, ndim, ftr.lnposterior, backend=backend
-        )
-    # The number is the number of points in the chain
-    sampler.run_mcmc(pos, nsteps)
-=======
-            nwalkers, ndim, ftr.lnposterior, blobs_dtype=dtype
+            nwalkers, ndim, ftr.lnposterior, blobs_dtype=dtype, backend=backend
         )
         # The number is the number of points in the chain
         sampler.run_mcmc(pos, nsteps)
->>>>>>> 9907b2b9
 
     def chains_to_dict(names, sampler):
         chains = [sampler.chain[:, :, ii].T for ii in range(len(names))]
