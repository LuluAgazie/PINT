--- conflicted
+++ resolved
@@ -1,8 +1,4 @@
-<<<<<<< HEAD
-"""Timing model absolute phase (TZRMJD, TZRSITE ...)"""
-=======
 """Timing model absolute phase"""
->>>>>>> b0fcc446
 
 import astropy.units as u
 from loguru import logger as log
