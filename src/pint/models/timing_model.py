--- conflicted
+++ resolved
@@ -486,24 +486,16 @@
             num_components_of_type(PulsarBinary) <= 1
         ), "Model can have at most one PulsarBinary component."
 
-        from pint.models.solar_wind_dispersion import SolarWindDispersionBase
-
-
-<<<<<<< HEAD
-        from pint.models.dispersion_model import DispersionDM, DispersionDMX
-        from pint.models.solar_wind_dispersion import SolarWindDispersionX
-=======
->>>>>>> b12a77b6
+        from pint.models.solar_wind_dispersion import SolarWindDispersionBase, SolarWindDispersionX
+
         from pint.models.chromatic_model import ChromaticCM
         from pint.models.cmwavex import CMWaveX
-<<<<<<< HEAD
-        from pint.models.noise_model import PLRedNoise, PLDMNoise, PLChromNoise, PLSWNoise
-=======
+
         from pint.models.dispersion_model import DispersionDM, DispersionDMX
         from pint.models.dmwavex import DMWaveX
->>>>>>> b12a77b6
+    
         from pint.models.ifunc import IFunc
-        from pint.models.noise_model import PLChromNoise, PLDMNoise, PLRedNoise
+        from pint.models.noise_model import PLChromNoise, PLDMNoise, PLRedNoise, PLSWNoise
         from pint.models.wave import Wave
         from pint.models.wavex import WaveX
 
