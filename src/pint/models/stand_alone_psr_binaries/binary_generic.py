"""Parent class for internal binary models."""

import astropy.constants as c
import astropy.units as u
import numpy as np

from loguru import logger as log

try:
    from erfa import DAYSEC as SECS_PER_DAY
except ImportError:
    from astropy._erfa import DAYSEC as SECS_PER_DAY

from pint import Tsun, ls
from pint.models.stand_alone_psr_binaries.binary_orbits import OrbitPB

SECS_PER_JUL_YEAR = SECS_PER_DAY * 365.25


class PSR_BINARY:
    """A base (generic) object for psr binary models.

    In this class, a set of generally used binary parameters and several commonly used
    calculations are defined. For each binary model, the specific parameters and
    calculations are defined in the subclass.

    A binary model takes the solar system barycentric time (ssb time) as input.
    When a binary model is instantiated, the parameters are set to the default
    values and input time is not initialized. The update those values, method
    `.update_input()` should be used.

    Example of build a specific binary model class::

        >>> from pint.models.stand_alone_psr_binaries.pulsar_binary import PSR_BINARY
        >>> import numpy
        >>> class foo(PSR_BINARY):
                def __init__(self):
                    # This is to initialize the mother class attributes.
                    super().__init__()
                    self.binary_name = 'foo'
                    # Add parameter that specific for my_binary, with default value and units
                    self.param_default_value.update({'A0':0*u.second,'B0':0*u.second,
                                           'DR':0*u.Unit(''),'DTH':0*u.Unit(''),
                                           'GAMMA':0*u.second,})
                    self.set_param_values() # This is to set all the parameters to attributes
                    self.binary_delay_funcs += [self.foo_delay]
                    self.d_binarydelay_d_par_funcs += [self.d_foo_delay_d_par]
                    # If you have intermedia value in the calculation
                    self.dd_interVars = ['er','eTheta','beta','alpha','Dre','Drep','Drepp',
                                         'nhat', 'TM2']
                    self.add_inter_vars(self.dd_interVars)

                def foo_delay(self):
                    pass

                def d_foo_delay_d_par(self):
                    pass
        >>> # To build a model instance
        >>> binary_foo = foo()
        >>> # binary_foo class has the default parameter value without toa input.
        >>> # Update the toa input and parameters
        >>> t = numpy.linspace(54200.0,55000.0,800)
        >>> parameters_dict = {'A0':0.5,'ECC':0.01}
        >>> binary_foo.update_input(t, parameters_dict)
        >>> # Now the binary delay and derivatives can be computed.

    To access the binary model class from pint platform, a pint pulsar binary
    wrapper is needed. See docstrings in the source code of pint/models/pulsar_binary
    class `PulsarBinary`.

    Included general parameters:
    @param PB:          Binary period [days]
    @param ECC:         Eccentricity
    @param A1:          Projected semi-major axis (lt-sec)
    @param A1DOT:       Time-derivative of A1 (lt-sec/sec)
    @param T0:          Time of periastron passage (barycentric MJD)
    @param OM:          Omega (longitude of periastron) [deg]
    @param EDOT:        Time-derivative of ECC [0.0]
    @param PBDOT:       Time-derivative of PB [0.0]
    @param XPBDOT:      Rate of change of orbital period minus GR prediction
    @param OMDOT:       Time-derivative of OMEGA [0.0]

    Intermediate variables calculation method are given here:
    Eccentric Anomaly               E (not parameter ECC)
    Mean Anomaly                    M
    True Anomaly                    nu
    Eccentric                       ecc
    Longitude of periastron         omega
    projected semi-major axis of orbit   a1
    TM2

    """

    def __init__(
        self,
    ):
        # Necessary parameters for all binary model
        self.binary_name = None
        self.param_default_value = {
            "PB": np.longdouble(10.0) * u.day,
            "PBDOT": 0.0 * u.day / u.day,
            "ECC": 0.0 * u.Unit(""),
            "EDOT": 0.0 / u.second,
            "A1": 10.0 * ls,
            "A1DOT": 0.0 * ls / u.second,
            "T0": np.longdouble(54000.0) * u.day,
            "OM": 0.0 * u.deg,
            "OMDOT": 0.0 * u.deg / u.year,
            "XPBDOT": 0.0 * u.day / u.day,
            "M2": 0.0 * u.M_sun,
            "SINI": 0 * u.Unit(""),
            "GAMMA": 0 * u.second,
            "FB0": 1.1574e-6 * u.Unit("") / u.second,
        }
        # For Binary phase calculation
        self.param_default_value.update(
            {
                "P0": 1.0 * u.second,
                "P1": 0.0 * u.second / u.second,
                "PEPOCH": np.longdouble(54000.0) * u.day,
            }
        )
        self.param_aliases = {"ECC": ["E"], "EDOT": ["ECCDOT"], "A1DOT": ["XDOT"]}
        self.binary_params = list(self.param_default_value.keys())
        self.inter_vars = ["E", "M", "nu", "ecc", "omega", "a1", "TM2"]
        self.cache_vars = ["E", "nu"]
        self.binary_delay_funcs = []
        self.d_binarydelay_d_par_funcs = []
        self.orbits_cls = OrbitPB(self, ["PB", "PBDOT", "XPBDOT", "T0"])

    @property
    def t(self):
        return self._t

    @t.setter
    def t(self, val):
        self._t = val
        if hasattr(self, "T0"):
            self._tt0 = self.get_tt0(self._t)

    @property
    def T0(self):
        return self._T0

    @T0.setter
    def T0(self, val):
        self._T0 = val
        if hasattr(self, "_t"):
            self._tt0 = self.get_tt0(self._t)

    @property
    def tt0(self):
        return self._tt0

    def update_input(self, **updates):
        """Update the toas and parameters."""
        # Update toas
        if "barycentric_toa" in updates:
            self.t = np.atleast_1d(updates["barycentric_toa"])
        # Update observatory position.
        if "obs_pos" in updates:
            self.obs_pos = np.atleast_1d(updates["obs_pos"])

        if "psr_pos" in updates:
            self.psr_pos = np.atleast_1d(updates["psr_pos"])
        # update parameters
        d_list = ["barycentric_toa", "obs_pos", "psr_pos"]
        parameters = {key: value for key, value in updates.items() if key not in d_list}
<<<<<<< HEAD

=======
>>>>>>> f9fc4d5e
        self.set_param_values(parameters)

        # Switch the cache off
        # NOTE Having cache is needs to be very careful.
        for cv in self.cache_vars:
            setattr(self, f"_{cv}", None)

    def set_param_values(self, valDict=None):
        """Set the parameters and assign values,

        If the valDict is not provided, it will set parameter as default value
        """
        if valDict is None:
            for par in self.param_default_value.keys():
                setattr(self, par.upper(), self.param_default_value[par])
        else:
            for par in valDict.keys():
                if par not in self.binary_params:  # search for aliases
                    parname = self.search_alias(par)
                    if parname is None:
                        raise AttributeError(
                            "Can not find parameter "
                            + par
                            + " in "
                            + self.binary_name
                            + " model"
                        )
                else:
                    parname = par
                if valDict[par] is None:
                    setattr(self, parname, self.param_default_value[parname])
                    continue
                if not hasattr(valDict[par], "unit"):
                    bm_par = getattr(self, parname)
                    val = (
                        valDict[par] * getattr(self, parname).unit
                        if hasattr(bm_par, "unit")
                        else valDict[par]
                    )
<<<<<<< HEAD

=======
>>>>>>> f9fc4d5e
                else:
                    val = valDict[par]
                setattr(self, parname, val)

    def add_binary_params(self, parameter, defaultValue, unit=False):
        """Add one parameter to the binary class."""
        if parameter not in self.binary_params:
            self.binary_params.append(parameter)
            if not hasattr(defaultValue, "unit") and unit:
                log.warning(
<<<<<<< HEAD
                    "Binary parameters' value generally has unit."
                    " Treat parameter " + parameter + " as a diemension less unit."
=======
                    f"Binary parameter values generally have units."
                    f" Treating parameter {parameter} as a dimensionless quantity."
>>>>>>> f9fc4d5e
                )
                self.param_default_value[parameter] = defaultValue * u.Unit("")
            else:
                self.param_default_value[parameter] = defaultValue
            setattr(self, parameter, self.param_default_value[parameter])

    def add_inter_vars(self, interVars):
        if not isinstance(interVars, list):
            interVars = [interVars]
        for v in interVars:
            if v not in self.inter_vars:
                self.inter_vars.append(v)

    def search_alias(self, parname):
        for pn in self.param_aliases.keys():
            return pn if parname in self.param_aliases[pn] else None

    def binary_delay(self):
        """Returns total pulsar binary delay.

        Returns
        -------
        float
            Pulsar binary delay in the units of second

        """
        bdelay = np.longdouble(np.zeros(len(self.t))) * u.s
        for bdf in self.binary_delay_funcs:
            bdelay += bdf()
        return bdelay

    def d_binarydelay_d_par(self, par):
        """Get the binary delay derivatives respect to parameters.

        Parameters
        ----------
        par : str
            Parameter name.
        """
        # search for aliases
        if par not in self.binary_params and self.search_alias(par) is None:
            raise AttributeError(
                f"Can not find parameter {par} in {self.binary_name} model"
            )

        # Get first derivative in the delay derivative function
        result = self.d_binarydelay_d_par_funcs[0](par)
        if len(self.d_binarydelay_d_par_funcs) > 1:
            for df in self.d_binarydelay_d_par_funcs[1:]:
                result += df(par)

        return result

    def prtl_der(self, y, x):
        """Find the partial derivatives in binary model pdy/pdx

        Parameters
        ----------
        y : str
           Name of variable to be differentiated
        x : str
           Name of variable the derivative respect to

        Returns
        -------
        np.array
           The derivatives pdy/pdx
        """
        if y not in self.binary_params + self.inter_vars:
            errorMesg = f"{y} is not in binary parameter and variables list."
            raise ValueError(errorMesg)

        if x not in self.inter_vars + self.binary_params:
            errorMesg = f"{x} is not in binary parameters and variables list."
            raise ValueError(errorMesg)
        # derivative to itself
        if x == y:
            return np.longdouble(np.ones(len(self.tt0))) * u.Unit("")
        # Get the unit right

        yAttr = getattr(self, y)
        xAttr = getattr(self, x)
        U = [None, None]
        for i, attr in enumerate([yAttr, xAttr]):
            if hasattr(attr, "units"):  # If attr is a PINT Parameter class type
                U[i] = attr.units
            elif hasattr(attr, "unit"):  # If attr is a Quantity type
                U[i] = attr.unit
            elif hasattr(attr, "__call__"):  # If attr is a method
                U[i] = attr().unit
            else:
<<<<<<< HEAD
                raise TypeError(f"{type(attr)} can not get unit")
=======
                raise TypeError(f"{type(attr)}can not get unit")

>>>>>>> f9fc4d5e
            # U[i] = 1*U[i]

            # commonU = list(set(U[i].unit.bases).intersection([u.rad,u.deg]))
            # if commonU != []:
            #     strU = U[i].unit.to_string()
            #     for cu in commonU:
            #         scu = cu.to_string()
            #         strU = strU.replace(scu,'1')
            #     U[i] = U[i].to(strU, equivalencies=u.dimensionless_angles()).unit

        yU = U[0]
        xU = U[1]
        # Call derivative functions
        derU = yU / xU

        if hasattr(self, f"d_{y}_d_{x}"):
            dername = f"d_{y}_d_{x}"
            result = getattr(self, dername)()

        elif hasattr(self, f"d_{y}_d_par"):
            dername = f"d_{y}_d_par"
            result = getattr(self, dername)(x)

        else:
            result = np.longdouble(np.zeros(len(self.tt0)))

        if hasattr(result, "unit"):
            return result.to(derU, equivalencies=u.dimensionless_angles())
        else:
            return result * derU

    def compute_eccentric_anomaly(self, eccentricity, mean_anomaly):
        """Solve the Kepler Equation, E - e * sin(E) = M

        Parameters
        ----------
        eccentricity : array_like
            Eccentricity of binary system
        mean_anomaly : array_like
            Mean anomaly of the binary system

        Returns
        -------
        array_like
            The eccentric anomaly in radians, given a set of mean_anomalies
            in radians.
        """
        if hasattr(eccentricity, "unit"):
            # FIXME: isn't this an error?
            e = np.longdouble(eccentricity).value
        else:
            e = eccentricity

        if any(e < 0) or any(e >= 1):
            raise ValueError("Eccentricity should be in the range of [0,1).")

        if hasattr(mean_anomaly, "unit"):
            ma = np.longdouble(mean_anomaly).value
        else:
            ma = mean_anomaly
        k = lambda E: E - e * np.sin(E) - ma  # Kepler Equation
        dk = lambda E: 1 - e * np.cos(E)  # derivative Kepler Equation
        U = ma
        while np.max(abs(k(U))) > 5e-15:  # Newton-Raphson method
            U = U - k(U) / dk(U)
        return U * u.rad

    def get_tt0(self, barycentricTOA):
        """tt0 = barycentricTOA - T0"""
        if barycentricTOA is None or self.T0 is None:
            return None
        T0 = self.T0
        if not hasattr(barycentricTOA, "unit") or barycentricTOA.unit is None:
            barycentricTOA = barycentricTOA * u.day
        return (barycentricTOA - T0).to("second")

    def ecc(self):
<<<<<<< HEAD
        """Calculate ecctricity with EDOT"""
        if hasattr(self, "_tt0"):
            return self.ECC + (self.tt0 * self.EDOT).decompose()
        return self.ECC
=======
        """Calculate eccentricity with EDOT"""
        ECC = self.ECC
        EDOT = self.EDOT
        return ECC + (self.tt0 * EDOT).decompose()
>>>>>>> f9fc4d5e

    def d_ecc_d_T0(self):
        result = np.empty(len(self.tt0))
        result.fill(-self.EDOT.value)
        return result * u.Unit(self.EDOT.unit)

    def d_ecc_d_ECC(self):
        return np.longdouble(np.ones(len(self.tt0))) * u.Unit("")

    def d_ecc_d_EDOT(self):
        return self.tt0

    def a1(self):
        return self.A1 + self.tt0 * self.A1DOT if hasattr(self, "_tt0") else self.A1

    def d_a1_d_A1(self):
        return np.longdouble(np.ones(len(self.tt0))) * u.Unit("")

    def d_a1_d_T0(self):
        result = np.empty(len(self.tt0))
        result.fill(-self.A1DOT.value)
        return result * u.Unit(self.A1DOT.unit)

    def d_a1_d_A1DOT(self):
        return self.tt0

    def d_a1_d_par(self, par):
        if par not in self.binary_params:
            errorMesg = f"{par} is not in binary parameter list."
            raise ValueError(errorMesg)

        par_obj = getattr(self, par)
        try:
            func = getattr(self, f"d_a1_d_{par}")
<<<<<<< HEAD
        except AttributeError:
=======
        except:
>>>>>>> f9fc4d5e
            func = lambda: np.zeros(len(self.tt0)) * self.A1.unit / par_obj.unit
        return func()

    def pb(self):
        return self.orbits_cls.pbprime()

    def d_pb_d_par(self, par):
        """derivative for pbprime respect to binary parameter.

        Parameters
        ----------
        par : string
             parameter name

        Returns
        -------
        Derivative of M respect to par
        """
        if par not in self.binary_params:
            errorMesg = f"{par} is not in binary parameter list."
            raise ValueError(errorMesg)

        par_obj = getattr(self, par)
        result = self.orbits_cls.d_pbprime_d_par(par)
        return result.to(self.PB.unit / par_obj.unit)

    def pbdot(self):
        return self.orbits_cls.pbdot_orbit()

    def orbits(self):
        return self.orbits_cls.orbits()

    def M(self):
        """Orbit phase."""
        return self.orbits_cls.orbit_phase()

    def d_M_d_par(self, par):
        """derivative for M respect to binary parameter.

        Parameters
        ----------
        par : string
             parameter name

        Returns
        -------
        Derivative of M respect to par
        """
        if par not in self.binary_params:
            errorMesg = f"{par} is not in binary parameter list."
            raise ValueError(errorMesg)

        par_obj = getattr(self, par)
        result = self.orbits_cls.d_orbits_d_par(par)
        with u.set_enabled_equivalencies(u.dimensionless_angles()):
            result = result.to(u.Unit("") / par_obj.unit)
        return result

    ###############################################

    def E(self):
        """Eccentric Anomaly"""
        if not hasattr(self, "_E") or self._E is None:
            self._E = self.compute_eccentric_anomaly(self.ecc(), self.M())
        return self._E

    # Analytically calculate derivatives.

    def d_E_d_T0(self):
        """Analytic derivative

        d(E-e*sinE)/dT0 = dM/dT0
        dE/dT0(1-cosE*e)-de/dT0*sinE = dM/dT0
        dE/dT0(1-cosE*e)+eDot*sinE = dM/dT0
        """
        RHS = self.prtl_der("M", "T0")
        E = self.E()
        EDOT = self.EDOT
        ecc = self.ecc()
        with u.set_enabled_equivalencies(u.dimensionless_angles()):
            return (RHS - EDOT * np.sin(E)) / (1.0 - np.cos(E) * ecc)

    def d_E_d_ECC(self):
        E = self.E()
        return np.sin(E) / (1.0 - self.ecc() * np.cos(E))

    def d_E_d_EDOT(self):
        return self.tt0 * self.d_E_d_ECC()

    def d_E_d_par(self, par):
        """derivative for E respect to binary parameter.

        Parameters
        ----------
        par : string
             parameter name

        Returns
        -------
        Derivative of E respect to par
        """
        if par not in self.binary_params:
            errorMesg = f"{par} is not in binary parameter list."
            raise ValueError(errorMesg)

        par_obj = getattr(self, par)
        try:
            func = getattr(self, f"d_E_d_{par}")
<<<<<<< HEAD
        except AttributeError:
=======
        except:
>>>>>>> f9fc4d5e
            if par in self.orbits_cls.orbit_params:
                d_M_d_par = self.d_M_d_par(par)
                return d_M_d_par / (1.0 - np.cos(self.E()) * self.ecc())
            else:
                E = self.E()
                return np.zeros(len(self.tt0)) * E.unit / par_obj.unit
        return func()

    def nu(self):
        """True anomaly  (Ae)"""
        if not hasattr(self, "_nu") or self._nu is None:
            ecc = self.ecc()
            nu = 2 * np.arctan(
                np.sqrt((1.0 + ecc) / (1.0 - ecc)) * np.tan(self.E() / 2.0)
            )
            # Normalize True anomaly to on orbit.
            nu[nu < 0] += 2 * np.pi * u.rad
            nu2 = 2 * np.pi * self.orbits() * u.rad + nu - self.M()
            self._nu = nu2
        return self._nu

    def d_nu_d_E(self):
        nu = self.nu()
        E = self.E()
        ecc = self.ecc()
        brack1 = (1 + ecc * np.cos(nu)) / (1 - ecc * np.cos(E))
        brack2 = np.sin(E) / np.sin(nu)
        return brack1 * brack2

    def d_nu_d_ecc(self):
        ecc = self.ecc()
        E = self.E()
        return np.sin(E) ** 2 / (ecc * np.cos(E) - 1) ** 2 / np.sin(self.nu())

    def d_nu_d_T0(self):
        """Analytic calculation.

        dnu/dT0 = dnu/de*de/dT0+dnu/dE*dE/dT0
        de/dT0 = -EDOT
        """
        with u.set_enabled_equivalencies(u.dimensionless_angles()):
            return self.d_nu_d_ecc() * (-self.EDOT) + self.d_nu_d_E() * self.d_E_d_T0()

    # def d_nu_d_PB(self):
    #     """dnu(e,E)/dPB = dnu/de*de/dPB+dnu/dE*dE/dPB
    #        de/dPB = 0
    #        dnu/dPB = dnu/dE*dE/dPB
    #     """
    #     return self.d_nu_d_E()*self.d_E_d_PB()
    #
    #
    # def d_nu_d_PBDOT(self):
    #     """dnu(e,E)/dPBDOT = dnu/de*de/dPBDOT+dnu/dE*dE/dPBDOT
    #        de/dPBDOT = 0
    #        dnu/dPBDOT = dnu/dE*dE/dPBDOT
    #     """
    #     return self.d_nu_d_E()*self.d_E_d_PBDOT()
    #
    #
    # def d_nu_d_XPBDOT(self):
    #     """dnu/dPBDOT = dnu/dE*dE/dPBDOT
    #     """
    #     return self.d_nu_d_E()*self.d_E_d_XPBDOT()

    def d_nu_d_ECC(self):
        """Analytic calculation.

        dnu(e,E)/dECC = dnu/de*de/dECC+dnu/dE*dE/dECC
        de/dECC = 1
        dnu/dPBDOT = dnu/dE*dE/dECC+dnu/de
        """
        return self.d_nu_d_ecc() + self.d_nu_d_E() * self.d_E_d_ECC()

    def d_nu_d_EDOT(self):
        return self.tt0 * self.d_nu_d_ECC()

    def d_nu_d_par(self, par):
        """derivative for nu respect to binary parameter.

        Parameters
        ----------
        par : string
             parameter name
        Returns
        -------
        Derivative of nu respect to par
        """
        if par not in self.binary_params:
            errorMesg = f"{par} is not in binary parameter list."
            raise ValueError(errorMesg)

        par_obj = getattr(self, par)
        try:
            func = getattr(self, f"d_nu_d_{par}")
            return func()
        except AttributeError:
            if par in self.orbits_cls.orbit_params:
                return self.d_nu_d_E() * self.d_E_d_par(par)
<<<<<<< HEAD
=======

>>>>>>> f9fc4d5e
            nu = self.nu()
            return np.zeros(len(self.tt0)) * nu.unit / par_obj.unit

    def omega(self):
        PB = self.pb().to("second")
        OMDOT = self.OMDOT
        OM = self.OM
        return OM + OMDOT * self.tt0

    def d_omega_d_par(self, par):
        """derivative for omega respect to user input Parameter.

        Parameters
        ----------
        par : string
             parameter name
        Returns
        -------
        Derivative of omega respect to par
        """
        if par not in self.binary_params:
<<<<<<< HEAD
            errorMesg = f"{par}is not in binary parameter list."
=======
            errorMesg = f"{par} is not in binary parameter list."
>>>>>>> f9fc4d5e
            raise ValueError(errorMesg)

        par_obj = getattr(self, par)

        OMDOT = self.OMDOT
        OM = self.OM
        if par not in ["OM", "OMDOT", "T0"]:
            return np.longdouble(np.zeros(len(self.tt0))) * self.OM.unit / par_obj.unit
        dername = f"d_omega_d_{par}"
        return getattr(self, dername)()

    def d_omega_d_OM(self):
        """dOmega/dOM = 1"""
        return np.longdouble(np.ones((len(self.tt0)))) * u.Unit("")

    def d_omega_d_OMDOT(self):
        """dOmega/dOMDOT = tt0"""
        return self.tt0

    def d_omega_d_T0(self):
        """dOmega/dPB = dnu/dPB*k+dk/dPB*nu"""
        result = np.empty(len(self.tt0))
        result.fill(-self.EDOT.value)
        return result * u.Unit(self.EDOT.unit)

    def TM2(self):
        return self.M2.value * Tsun

    def d_TM2_d_M2(self):
        return Tsun / (1.0 * u.Msun)

    def pbprime(self):
        return self.pb() - self.pbdot() * self.tt0

    def P(self):
        return self.P0 + self.P1 * (self.t - self.PEPOCH).to("second")

    def t0(self):
        return self.t - self.PEPOCH

    def Doppler(self):
        a1 = self.a1() / c.c
        return 2 * np.pi * a1 / (self.pbprime() * np.sqrt(1 - self.ecc() ** 2))

    def d_Pobs_d_P0(self):
        geom = -np.sin(self.nu()) * np.sin(self.omega()) + (
            np.cos(self.nu()) + self.ecc()
        ) * np.cos(self.omega())
        ds = self.Doppler() * geom
        return 1.0 + ds

    def d_Pobs_d_P1(self):
        geom = -np.sin(self.nu()) * np.sin(self.omega()) + (
            np.cos(self.nu()) + self.ecc()
        ) * np.cos(self.omega())
        ds = self.Doppler() * geom
        return self.t0() * (1 + ds)

    def d_Pobs_d_A1(self):
        geom = -np.sin(self.nu()) * np.sin(self.omega()) + (
            np.cos(self.nu()) + self.ecc()
        ) * np.cos(self.omega())
        return (
            2
            * np.pi
            * self.P()
            * geom
            / (self.pbprime() * np.sqrt(1 - self.ecc() ** 2))
        )

    def d_Pobs_d_PB(self):
        geom1 = -np.sin(self.nu()) * np.sin(self.omega()) + (
            np.cos(self.nu()) + self.ecc()
        ) * np.cos(self.omega())
        geom2 = -np.cos(self.nu()) * np.sin(self.omega()) - np.sin(self.nu()) * np.cos(
            self.omega()
        )
        pref1 = (
            -self.P()
            * 2
            * np.pi
            * self.a1()
            / (self.pbprime() ** 2 * np.sqrt(1 - self.ecc() ** 2))
            * self.SECS_PER_DAY
        )
        pref2 = self.P() * self.Doppler() * self.d_nu_d_PB()
        return pref1 * geom1 + pref2 * geom2

    def d_Pobs_d_PBDOT(self):
        geom1 = -np.sin(self.nu()) * np.sin(self.omega()) + (
            np.cos(self.nu()) + self.ecc()
        ) * np.cos(self.omega())
        geom2 = -np.cos(self.nu()) * np.sin(self.omega()) - np.sin(self.nu()) * np.cos(
            self.omega()
        )
        pref1 = (
            self.P()
            * self.tt0
            * 2
            * np.pi
            * self.a1()
            / (self.pbprime() ** 2 * np.sqrt(1 - self.ecc() ** 2))
        )
        pref2 = self.P() * self.Doppler() * self.d_nu_d_PBDOT()
        return pref1 * geom1 + pref2 * geom2

    def d_Pobs_d_OM(self):
        geom = -np.sin(self.nu()) * np.cos(self.omega()) - (
            np.cos(self.nu()) + self.ecc()
        ) * np.sin(self.omega())
        return self.P() * self.Doppler() * geom * self.DEG2RAD

    def d_Pobs_d_ECC(self):
        geom1 = -np.sin(self.nu()) * np.sin(self.omega()) + (
            np.cos(self.nu()) + self.ecc()
        ) * np.cos(self.omega())
        geom2 = -np.cos(self.nu()) * np.sin(self.omega()) - np.sin(self.nu()) * np.cos(
            self.omega()
        )
        pref1 = (
            self.P()
            * self.ecc()
            * 2
            * np.pi
            * self.a1()
            / (self.pbprime() * (1 - self.ecc() ** 2) ** (1.5))
        )
        pref2 = self.P() * self.Doppler() * self.d_nu_d_ECC()
        return (
            pref1 * geom1
            + pref2 * geom2
            + self.P0 * self.Doppler() * np.cos(self.omega())
        )

    def d_Pobs_d_T0(self):
        geom1 = -np.sin(self.nu()) * np.sin(self.omega()) + (
            np.cos(self.nu()) + self.ecc()
        ) * np.cos(self.omega())
        geom2 = -np.cos(self.nu()) * np.sin(self.omega()) - np.sin(self.nu()) * np.cos(
            self.omega()
        )
        pref1 = (
            -self.P()
            * self.pbdot()
            * 2
            * np.pi
            * self.a1()
            / (self.pbprime() ** 2 * np.sqrt(1 - self.ecc() ** 2))
            * self.SECS_PER_DAY
        )
        pref2 = self.P() * self.Doppler() * self.d_nu_d_T0()
        return pref1 * geom1 + pref2 * geom2

    def d_Pobs_d_EDOT(self):
        return self.tt0 * self.d_Pobs_d_ECC()

    def d_Pobs_d_OMDOT(self):
        return self.tt0 * self.d_Pobs_d_OM() / self.SECS_PER_YEAR

    def d_Pobs_d_A1DOT(self):
        return self.tt0 * self.d_Pobs_d_A1()

    ############## Calculation for design matrix  ################
    def Pobs_designmatrix(self, params):
        npars = len(params)
        M = np.zeros((len(self.t), npars))

        for ii, par in enumerate(params):
            dername = f"d_Pobs_d_{par}"
            M[:, ii] = getattr(self, dername)()
        return M

    def delay_designmatrix(self, params):
        npars = len(params)
        M = np.zeros((len(self.t), npars))

        for ii, par in enumerate(params):
            dername = f"d_delay_d_{par}"
            M[:, ii] = getattr(self, dername)()

        return M<|MERGE_RESOLUTION|>--- conflicted
+++ resolved
@@ -166,10 +166,6 @@
         # update parameters
         d_list = ["barycentric_toa", "obs_pos", "psr_pos"]
         parameters = {key: value for key, value in updates.items() if key not in d_list}
-<<<<<<< HEAD
-
-=======
->>>>>>> f9fc4d5e
         self.set_param_values(parameters)
 
         # Switch the cache off
@@ -209,10 +205,6 @@
                         if hasattr(bm_par, "unit")
                         else valDict[par]
                     )
-<<<<<<< HEAD
-
-=======
->>>>>>> f9fc4d5e
                 else:
                     val = valDict[par]
                 setattr(self, parname, val)
@@ -223,13 +215,8 @@
             self.binary_params.append(parameter)
             if not hasattr(defaultValue, "unit") and unit:
                 log.warning(
-<<<<<<< HEAD
-                    "Binary parameters' value generally has unit."
-                    " Treat parameter " + parameter + " as a diemension less unit."
-=======
                     f"Binary parameter values generally have units."
                     f" Treating parameter {parameter} as a dimensionless quantity."
->>>>>>> f9fc4d5e
                 )
                 self.param_default_value[parameter] = defaultValue * u.Unit("")
             else:
@@ -321,12 +308,8 @@
             elif hasattr(attr, "__call__"):  # If attr is a method
                 U[i] = attr().unit
             else:
-<<<<<<< HEAD
-                raise TypeError(f"{type(attr)} can not get unit")
-=======
                 raise TypeError(f"{type(attr)}can not get unit")
 
->>>>>>> f9fc4d5e
             # U[i] = 1*U[i]
 
             # commonU = list(set(U[i].unit.bases).intersection([u.rad,u.deg]))
@@ -404,17 +387,10 @@
         return (barycentricTOA - T0).to("second")
 
     def ecc(self):
-<<<<<<< HEAD
-        """Calculate ecctricity with EDOT"""
+        """Calculate eccentricity with EDOT"""
         if hasattr(self, "_tt0"):
             return self.ECC + (self.tt0 * self.EDOT).decompose()
         return self.ECC
-=======
-        """Calculate eccentricity with EDOT"""
-        ECC = self.ECC
-        EDOT = self.EDOT
-        return ECC + (self.tt0 * EDOT).decompose()
->>>>>>> f9fc4d5e
 
     def d_ecc_d_T0(self):
         result = np.empty(len(self.tt0))
@@ -449,11 +425,7 @@
         par_obj = getattr(self, par)
         try:
             func = getattr(self, f"d_a1_d_{par}")
-<<<<<<< HEAD
         except AttributeError:
-=======
-        except:
->>>>>>> f9fc4d5e
             func = lambda: np.zeros(len(self.tt0)) * self.A1.unit / par_obj.unit
         return func()
 
@@ -562,11 +534,7 @@
         par_obj = getattr(self, par)
         try:
             func = getattr(self, f"d_E_d_{par}")
-<<<<<<< HEAD
-        except AttributeError:
-=======
         except:
->>>>>>> f9fc4d5e
             if par in self.orbits_cls.orbit_params:
                 d_M_d_par = self.d_M_d_par(par)
                 return d_M_d_par / (1.0 - np.cos(self.E()) * self.ecc())
@@ -665,10 +633,7 @@
         except AttributeError:
             if par in self.orbits_cls.orbit_params:
                 return self.d_nu_d_E() * self.d_E_d_par(par)
-<<<<<<< HEAD
-=======
-
->>>>>>> f9fc4d5e
+
             nu = self.nu()
             return np.zeros(len(self.tt0)) * nu.unit / par_obj.unit
 
@@ -690,11 +655,7 @@
         Derivative of omega respect to par
         """
         if par not in self.binary_params:
-<<<<<<< HEAD
-            errorMesg = f"{par}is not in binary parameter list."
-=======
             errorMesg = f"{par} is not in binary parameter list."
->>>>>>> f9fc4d5e
             raise ValueError(errorMesg)
 
         par_obj = getattr(self, par)
