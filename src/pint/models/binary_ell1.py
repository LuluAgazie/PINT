--- conflicted
+++ resolved
@@ -213,7 +213,6 @@
     .. paramtable::
         :class: pint.models.binary_ell1.BinaryELL1H
 
-<<<<<<< HEAD
     In addition, if ``H3`` and one of ``H4`` or ``STIGMA`` is set, you can access the inferred ``SINI`` and ``M2``
     values via the ``.sini`` and ``.m2`` properties
 
@@ -225,17 +224,6 @@
     .. [1] https://ui.adsabs.harvard.edu/abs/2010MNRAS.409..199F/abstract
 
      for Shapiro delay.
-=======
-    Note
-    ----
-    Only the Medium-inclination case model is implemented.
-
-    References
-    ----------
-    - Freire & Wex (2010), MNRAS, 409 (1), 199-212 [1]_
-
-    .. [1] https://ui.adsabs.harvard.edu/abs/2010MNRAS.409..199F/abstract
->>>>>>> 25f181c8
     """
 
     register = True
@@ -292,11 +280,9 @@
         super().setup()
         if self.H4.quantity is not None:
             self.binary_instance.fit_params = ["H3", "H4"]
-<<<<<<< HEAD
-=======
             # If have H4 or STIGMA, choose 7th order harmonics
-            self.NHARMS.value = max(self.NHARMS.value, 7)
->>>>>>> 25f181c8
+            if self.NHARMS.value < 7:
+                self.NHARMS.value = 7
             if self.STIGMA.quantity is not None:
                 raise ValueError("ELL1H can use H4 or STIGMA but not both")
         elif self.STIGMA.quantity is not None:
@@ -313,7 +299,6 @@
         # if self.H3.quantity is None:
         #     raise MissingParameter("ELL1H", "H3", "'H3' is required for ELL1H model")
 
-<<<<<<< HEAD
     @property
     def sini(self):
         if self.H4.quantity is not None:
@@ -340,7 +325,7 @@
             ).decompose() * u.Msun
         else:
             return None
-=======
+
 
 class BinaryELL1k(BinaryELL1):
     """ELL1k binary model.
@@ -427,5 +412,4 @@
             )
             self.EPS2.quantity = (1 + lnedot * dt) * (
                 eps20 * np.cos(omdot * dt) - eps10 * np.sin(omdot * dt)
-            )
->>>>>>> 25f181c8
+            )