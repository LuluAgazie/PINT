--- conflicted
+++ resolved
@@ -43,12 +43,9 @@
 from pint.models.noise_model import (
     EcorrNoise,
     PLChromNoise,
-<<<<<<< HEAD
     PLSWNoise,
-=======
     PLDMNoise,
     PLRedNoise,
->>>>>>> b12a77b6
     ScaleToaError,
 )
 from pint.models.phase_offset import PhaseOffset
