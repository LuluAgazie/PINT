"""Bayesian interface providing the pulsar timing likelihood, prior and posterior functions."""

from copy import deepcopy

import numpy as np
from scipy.stats import norm, uniform

from pint.models.priors import Prior, UniformUnboundedRV
from pint.residuals import Residuals, WidebandTOAResiduals


class BayesianTiming:
    """A wrapper around the PINT API that provides lnprior, prior_transform,
    lnlikelihood, and lnposterior functions. This interface can be used to
    draw posterior samples using the sampler of your choice.

    Parameters
    ----------
    model : :class:`pint.models.timing_model.TimingModel`
        Contains the input timing model. The best-fit values stored in this object
        are not used.
    toas : :class:`pint.toa.TOAs`
        Contains the input toas.
    use_pulse_numbers : bool, optional
        How to handle phase wrapping. If True, will use the pulse numbers
        from the toas object while creating :class:`pint.residuals.Residuals`
        objects. Otherwise will use the nearest integer.
    prior_info : dict, optional
        A dict containing the prior information on free parameters. This parameter
        supersedes any priors present in the model.

    Notes
    -----
    1. The `prior` attribute of each free parameter in the `model` object should be set to
       an instance of :class:`pint.models.priors.Prior`.

    2. The parameters of BayesianTiming.model will change for every likelihood function call.
       These parameters in general will not be the best-fit values. Hence, it is NOT a good
       idea to save it as a par file.

    3. Only narow-band TOAs are supported at present.

    4. Currently, only uniform and normal distributions are supported in prior_info. More
       general priors should be set directly in the TimingModel object before creating the
       BayesianTiming object. Here is an example prior_info object:

    `prior_info = { "F0" : {"distr" : "normal", "mu" : 1, "sigma" : 0.00001}, "EFAC1" : {"distr" : "uniform", "pmin" : 0.5, "pmax" : 2.0} }`

    See examples/bayesian-example-NGC6440E.py for detailed example.
    """

    def __init__(self, model, toas, use_pulse_numbers=False, prior_info=None):
        # Make a deep copy to not mess up the original model.
        self.model = deepcopy(model)
        self.toas = toas

        self.is_wideband = toas.is_wideband()

        self.param_labels = self.model.free_params
        self.params = [getattr(self.model, par) for par in self.param_labels]
        self.nparams = len(self.param_labels)

        if prior_info is not None:
            for par in prior_info.keys():
                distr = prior_info[par]["distr"]
                if distr == "uniform":
                    pmax, pmin = prior_info[par]["pmax"], prior_info[par]["pmin"]
                    getattr(self.model, par).prior = Prior(uniform(pmin, pmax - pmin))
                elif distr == "normal":
                    mu, sigma = prior_info[par]["mu"], prior_info[par]["sigma"]
                    getattr(self.model, par).prior = Prior(norm(mu, sigma))
                else:
                    raise NotImplementedError(
                        "Only uniform and normal distributions are supported in prior_info."
                    )

        self._validate_priors()

        self._decide_likelihood_method()

        self.track_mode = "use_pulse_numbers" if use_pulse_numbers else "nearest"

    def _validate_priors(self):
        for param in self.params:
            if not hasattr(param, "prior") or param.prior is None:
                raise AttributeError(f"Prior is not set for parameter {param.name}.")
            if isinstance(param.prior._rv, UniformUnboundedRV):
                raise NotImplementedError(
                    f"Unbounded uniform priors are not supported. (param : {param.name})"
                )

    def _decide_likelihood_method(self):
        """Weighted least squares with normalization term (wls), or Generalized least
        squares with normalization term (gls), for narrow-band (nb) or wide-band (wb)
        dataset."""

        if (
            "NoiseComponent" in self.model.component_types
            and self.model.has_correlated_errors
        ):
            raise NotImplementedError(
                "GLS likelihood for correlated noise is not yet implemented."
            )

<<<<<<< HEAD
        if self.is_wideband:
            self.likelihood_method = "wls-wb"
            self._lnlikelihood = self._wls_wb_lnlikelihood
        else:
            self.likelihood_method = "wls-nb"
            self._lnlikelihood = self._wls_nb_lnlikelihood
=======
        if "NoiseComponent" not in self.model.component_types:
            return "wls"
        if correlated_errors_present := np.any(
            [nc.introduces_correlated_errors for nc in self.model.NoiseComponent_list]
        ):
            raise NotImplementedError(
                "GLS likelihood for correlated noise is not yet implemented."
            )
        else:
            return "wls"
            # return "gls"
>>>>>>> c6b2c82c

    def lnprior(self, params):
        """Basic implementation of a factorized log prior.
        More complex priors must be separately implemented.

        Args:
            params : (array-like)
                Parameters

        Returns:
            float :
                Value of the log-prior at params
        """
        if len(params) != self.nparams:
            raise IndexError(
                f"The number of input parameters ({len(params)}) should be the same as the number of free parameters ({self.nparams})."
            )

        lnsum = 0.0
        for param_val, param in zip(params, self.params):
            lnpr = param.prior_pdf(param_val, logpdf=True)
            if lnpr in (np.nan, -np.inf):
                return -np.inf
            else:
                lnsum += lnpr

        return lnsum

    def prior_transform(self, cube):
        """Basic implementation of prior transform for a factorized prior.
        More complex prior transforms must be separately implemented.

        Args:
            cube : (array-like)
                Sample drawn from a uniform distribution defined in an nparams-dimensional unit hypercube.

        Returns:
            ndarray :
                Sample drawn from the prior distribution
        """
        return np.array([param.prior._rv.ppf(x) for x, param in zip(cube, self.params)])

    def lnlikelihood(self, params):
        """The Log-likelihood function. If the model does not contain any noise components or
        if the model contains only uncorrelated noise components, this is equal to -chisq/2
        plus the normalization term containing the noise parameters. If the the model contains
        correlated noise, this is equal to -chisq/2 plus the normalization term where chisq
        is the generalized least-squares metric. For reference, see, e.g., Lentati+ 2013.

        Args:
            params : (array-like)
                Parameters

        Returns:
            float :
                The value of the log-likelihood at params
        """
        return self._lnlikelihood(params)

    def lnposterior(self, params):
        """Log-posterior function. If the prior evaluates to zero, the likelihood
        is not evaluated.

        Args:
            params : (array-like)
                Parameters

        Returns:
            float :
                The value of the log-posterior at params
        """
        lnpr = self.lnprior(params)
<<<<<<< HEAD
        return -np.inf if np.isnan(lnpr) else lnpr + self.lnlikelihood(params)
=======
        return lnpr + self.lnlikelihood(params) if np.isfinite(lnpr) else -np.inf
>>>>>>> c6b2c82c

    def _wls_nb_lnlikelihood(self, params):
        """Implementation of Log-Likelihood function for uncorrelated noise only for
        narrow-band TOAs. `wls' stands for weighted least squares. Also includes the
        normalization term to enable sampling over white noise parameters (EFAC and
        EQUAD).

        Args:
            params : (array-like)
                Parameters

        Returns:
            float :
                The value of the log-likelihood at params
        """
        params_dict = dict(zip(self.param_labels, params))
        self.model.set_param_values(params_dict)
        res = Residuals(self.toas, self.model, track_mode=self.track_mode)
        chi2 = res.calc_chi2()
        sigmas = self.model.scaled_toa_uncertainty(self.toas).si.value
        return -chi2 / 2 - np.sum(np.log(sigmas))

    def _wls_wb_lnlikelihood(self, params):
        """Implementation of Log-Likelihood function for uncorrelated noise only for
        wide-band TOAs. `wls' stands for weighted least squares. Also includes the
        normalization terms to enable sampling over white noise parameters (EFAC, EQUAD,
        DMEFAC and DMEQUAD).

        Args:
            params : (array-like)
                Parameters

        Returns:
            float :
                The value of the log-likelihood at params
        """
        params_dict = dict(zip(self.param_labels, params))
        self.model.set_param_values(params_dict)

        res = WidebandTOAResiduals(
            self.toas, self.model, toa_resid_args={"track_mode": self.track_mode}
        )

        chi2_toa = res.toa.calc_chi2()
        sigmas_toa = self.model.scaled_toa_uncertainty(self.toas).si.value
        lnL_toa = -chi2_toa / 2 - np.sum(np.log(sigmas_toa))

        chi2_dm = res.dm.calc_chi2()
        sigmas_dm = self.model.scaled_dm_uncertainty(self.toas).si.value
        lnL_dm = -chi2_dm / 2 - np.sum(np.log(sigmas_dm))

        return lnL_toa + lnL_dm
<|MERGE_RESOLUTION|>--- conflicted
+++ resolved
@@ -1,253 +1,232 @@
-"""Bayesian interface providing the pulsar timing likelihood, prior and posterior functions."""
-
-from copy import deepcopy
-
-import numpy as np
-from scipy.stats import norm, uniform
-
-from pint.models.priors import Prior, UniformUnboundedRV
-from pint.residuals import Residuals, WidebandTOAResiduals
-
-
-class BayesianTiming:
-    """A wrapper around the PINT API that provides lnprior, prior_transform,
-    lnlikelihood, and lnposterior functions. This interface can be used to
-    draw posterior samples using the sampler of your choice.
-
-    Parameters
-    ----------
-    model : :class:`pint.models.timing_model.TimingModel`
-        Contains the input timing model. The best-fit values stored in this object
-        are not used.
-    toas : :class:`pint.toa.TOAs`
-        Contains the input toas.
-    use_pulse_numbers : bool, optional
-        How to handle phase wrapping. If True, will use the pulse numbers
-        from the toas object while creating :class:`pint.residuals.Residuals`
-        objects. Otherwise will use the nearest integer.
-    prior_info : dict, optional
-        A dict containing the prior information on free parameters. This parameter
-        supersedes any priors present in the model.
-
-    Notes
-    -----
-    1. The `prior` attribute of each free parameter in the `model` object should be set to
-       an instance of :class:`pint.models.priors.Prior`.
-
-    2. The parameters of BayesianTiming.model will change for every likelihood function call.
-       These parameters in general will not be the best-fit values. Hence, it is NOT a good
-       idea to save it as a par file.
-
-    3. Only narow-band TOAs are supported at present.
-
-    4. Currently, only uniform and normal distributions are supported in prior_info. More
-       general priors should be set directly in the TimingModel object before creating the
-       BayesianTiming object. Here is an example prior_info object:
-
-    `prior_info = { "F0" : {"distr" : "normal", "mu" : 1, "sigma" : 0.00001}, "EFAC1" : {"distr" : "uniform", "pmin" : 0.5, "pmax" : 2.0} }`
-
-    See examples/bayesian-example-NGC6440E.py for detailed example.
-    """
-
-    def __init__(self, model, toas, use_pulse_numbers=False, prior_info=None):
-        # Make a deep copy to not mess up the original model.
-        self.model = deepcopy(model)
-        self.toas = toas
-
-        self.is_wideband = toas.is_wideband()
-
-        self.param_labels = self.model.free_params
-        self.params = [getattr(self.model, par) for par in self.param_labels]
-        self.nparams = len(self.param_labels)
-
-        if prior_info is not None:
-            for par in prior_info.keys():
-                distr = prior_info[par]["distr"]
-                if distr == "uniform":
-                    pmax, pmin = prior_info[par]["pmax"], prior_info[par]["pmin"]
-                    getattr(self.model, par).prior = Prior(uniform(pmin, pmax - pmin))
-                elif distr == "normal":
-                    mu, sigma = prior_info[par]["mu"], prior_info[par]["sigma"]
-                    getattr(self.model, par).prior = Prior(norm(mu, sigma))
-                else:
-                    raise NotImplementedError(
-                        "Only uniform and normal distributions are supported in prior_info."
-                    )
-
-        self._validate_priors()
-
-        self._decide_likelihood_method()
-
-        self.track_mode = "use_pulse_numbers" if use_pulse_numbers else "nearest"
-
-    def _validate_priors(self):
-        for param in self.params:
-            if not hasattr(param, "prior") or param.prior is None:
-                raise AttributeError(f"Prior is not set for parameter {param.name}.")
-            if isinstance(param.prior._rv, UniformUnboundedRV):
-                raise NotImplementedError(
-                    f"Unbounded uniform priors are not supported. (param : {param.name})"
-                )
-
-    def _decide_likelihood_method(self):
-        """Weighted least squares with normalization term (wls), or Generalized least
-        squares with normalization term (gls), for narrow-band (nb) or wide-band (wb)
-        dataset."""
-
-        if (
-            "NoiseComponent" in self.model.component_types
-            and self.model.has_correlated_errors
-        ):
-            raise NotImplementedError(
-                "GLS likelihood for correlated noise is not yet implemented."
-            )
-
-<<<<<<< HEAD
-        if self.is_wideband:
-            self.likelihood_method = "wls-wb"
-            self._lnlikelihood = self._wls_wb_lnlikelihood
-        else:
-            self.likelihood_method = "wls-nb"
-            self._lnlikelihood = self._wls_nb_lnlikelihood
-=======
-        if "NoiseComponent" not in self.model.component_types:
-            return "wls"
-        if correlated_errors_present := np.any(
-            [nc.introduces_correlated_errors for nc in self.model.NoiseComponent_list]
-        ):
-            raise NotImplementedError(
-                "GLS likelihood for correlated noise is not yet implemented."
-            )
-        else:
-            return "wls"
-            # return "gls"
->>>>>>> c6b2c82c
-
-    def lnprior(self, params):
-        """Basic implementation of a factorized log prior.
-        More complex priors must be separately implemented.
-
-        Args:
-            params : (array-like)
-                Parameters
-
-        Returns:
-            float :
-                Value of the log-prior at params
-        """
-        if len(params) != self.nparams:
-            raise IndexError(
-                f"The number of input parameters ({len(params)}) should be the same as the number of free parameters ({self.nparams})."
-            )
-
-        lnsum = 0.0
-        for param_val, param in zip(params, self.params):
-            lnpr = param.prior_pdf(param_val, logpdf=True)
-            if lnpr in (np.nan, -np.inf):
-                return -np.inf
-            else:
-                lnsum += lnpr
-
-        return lnsum
-
-    def prior_transform(self, cube):
-        """Basic implementation of prior transform for a factorized prior.
-        More complex prior transforms must be separately implemented.
-
-        Args:
-            cube : (array-like)
-                Sample drawn from a uniform distribution defined in an nparams-dimensional unit hypercube.
-
-        Returns:
-            ndarray :
-                Sample drawn from the prior distribution
-        """
-        return np.array([param.prior._rv.ppf(x) for x, param in zip(cube, self.params)])
-
-    def lnlikelihood(self, params):
-        """The Log-likelihood function. If the model does not contain any noise components or
-        if the model contains only uncorrelated noise components, this is equal to -chisq/2
-        plus the normalization term containing the noise parameters. If the the model contains
-        correlated noise, this is equal to -chisq/2 plus the normalization term where chisq
-        is the generalized least-squares metric. For reference, see, e.g., Lentati+ 2013.
-
-        Args:
-            params : (array-like)
-                Parameters
-
-        Returns:
-            float :
-                The value of the log-likelihood at params
-        """
-        return self._lnlikelihood(params)
-
-    def lnposterior(self, params):
-        """Log-posterior function. If the prior evaluates to zero, the likelihood
-        is not evaluated.
-
-        Args:
-            params : (array-like)
-                Parameters
-
-        Returns:
-            float :
-                The value of the log-posterior at params
-        """
-        lnpr = self.lnprior(params)
-<<<<<<< HEAD
-        return -np.inf if np.isnan(lnpr) else lnpr + self.lnlikelihood(params)
-=======
-        return lnpr + self.lnlikelihood(params) if np.isfinite(lnpr) else -np.inf
->>>>>>> c6b2c82c
-
-    def _wls_nb_lnlikelihood(self, params):
-        """Implementation of Log-Likelihood function for uncorrelated noise only for
-        narrow-band TOAs. `wls' stands for weighted least squares. Also includes the
-        normalization term to enable sampling over white noise parameters (EFAC and
-        EQUAD).
-
-        Args:
-            params : (array-like)
-                Parameters
-
-        Returns:
-            float :
-                The value of the log-likelihood at params
-        """
-        params_dict = dict(zip(self.param_labels, params))
-        self.model.set_param_values(params_dict)
-        res = Residuals(self.toas, self.model, track_mode=self.track_mode)
-        chi2 = res.calc_chi2()
-        sigmas = self.model.scaled_toa_uncertainty(self.toas).si.value
-        return -chi2 / 2 - np.sum(np.log(sigmas))
-
-    def _wls_wb_lnlikelihood(self, params):
-        """Implementation of Log-Likelihood function for uncorrelated noise only for
-        wide-band TOAs. `wls' stands for weighted least squares. Also includes the
-        normalization terms to enable sampling over white noise parameters (EFAC, EQUAD,
-        DMEFAC and DMEQUAD).
-
-        Args:
-            params : (array-like)
-                Parameters
-
-        Returns:
-            float :
-                The value of the log-likelihood at params
-        """
-        params_dict = dict(zip(self.param_labels, params))
-        self.model.set_param_values(params_dict)
-
-        res = WidebandTOAResiduals(
-            self.toas, self.model, toa_resid_args={"track_mode": self.track_mode}
-        )
-
-        chi2_toa = res.toa.calc_chi2()
-        sigmas_toa = self.model.scaled_toa_uncertainty(self.toas).si.value
-        lnL_toa = -chi2_toa / 2 - np.sum(np.log(sigmas_toa))
-
-        chi2_dm = res.dm.calc_chi2()
-        sigmas_dm = self.model.scaled_dm_uncertainty(self.toas).si.value
-        lnL_dm = -chi2_dm / 2 - np.sum(np.log(sigmas_dm))
-
-        return lnL_toa + lnL_dm
+"""Bayesian interface providing the pulsar timing likelihood, prior and posterior functions."""
+
+from copy import deepcopy
+
+import numpy as np
+from scipy.stats import norm, uniform
+
+from pint.models.priors import Prior, UniformUnboundedRV
+from pint.residuals import Residuals, WidebandTOAResiduals
+
+
+class BayesianTiming:
+    """A wrapper around the PINT API that provides lnprior, prior_transform,
+    lnlikelihood, and lnposterior functions. This interface can be used to
+    draw posterior samples using the sampler of your choice.
+
+    Parameters
+    ----------
+    model : :class:`pint.models.timing_model.TimingModel`
+        Contains the input timing model. The best-fit values stored in this object
+        are not used.
+    toas : :class:`pint.toa.TOAs`
+        Contains the input toas.
+    use_pulse_numbers : bool, optional
+        How to handle phase wrapping. If True, will use the pulse numbers
+        from the toas object while creating :class:`pint.residuals.Residuals`
+        objects. Otherwise will use the nearest integer.
+    prior_info : dict, optional
+        A dict containing the prior information on free parameters. This parameter
+        supersedes any priors present in the model.
+
+    Notes
+    -----
+    1. The `prior` attribute of each free parameter in the `model` object should be set to
+       an instance of :class:`pint.models.priors.Prior`.
+
+    2. The parameters of BayesianTiming.model will change for every likelihood function call.
+       These parameters in general will not be the best-fit values. Hence, it is NOT a good
+       idea to save it as a par file.
+
+    3. Only narow-band TOAs are supported at present.
+
+    4. Currently, only uniform and normal distributions are supported in prior_info. More
+       general priors should be set directly in the TimingModel object before creating the
+       BayesianTiming object. Here is an example prior_info object:
+
+    `prior_info = { "F0" : {"distr" : "normal", "mu" : 1, "sigma" : 0.00001}, "EFAC1" : {"distr" : "uniform", "pmin" : 0.5, "pmax" : 2.0} }`
+
+    See examples/bayesian-example-NGC6440E.py for detailed example.
+    """
+
+    def __init__(self, model, toas, use_pulse_numbers=False, prior_info=None):
+        # Make a deep copy to not mess up the original model.
+        self.model = deepcopy(model)
+        self.toas = toas
+
+        self.is_wideband = toas.is_wideband()
+
+        self.param_labels = self.model.free_params
+        self.params = [getattr(self.model, par) for par in self.param_labels]
+        self.nparams = len(self.param_labels)
+
+        if prior_info is not None:
+            for par in prior_info.keys():
+                distr = prior_info[par]["distr"]
+                if distr == "uniform":
+                    pmax, pmin = prior_info[par]["pmax"], prior_info[par]["pmin"]
+                    getattr(self.model, par).prior = Prior(uniform(pmin, pmax - pmin))
+                elif distr == "normal":
+                    mu, sigma = prior_info[par]["mu"], prior_info[par]["sigma"]
+                    getattr(self.model, par).prior = Prior(norm(mu, sigma))
+                else:
+                    raise NotImplementedError(
+                        "Only uniform and normal distributions are supported in prior_info."
+                    )
+
+        self._validate_priors()
+
+        self._decide_likelihood_method()
+
+        self.track_mode = "use_pulse_numbers" if use_pulse_numbers else "nearest"
+
+    def _validate_priors(self):
+        for param in self.params:
+            if not hasattr(param, "prior") or param.prior is None:
+                raise AttributeError(f"Prior is not set for parameter {param.name}.")
+            if isinstance(param.prior._rv, UniformUnboundedRV):
+                raise NotImplementedError(
+                    f"Unbounded uniform priors are not supported. (param : {param.name})"
+                )
+
+    def _decide_likelihood_method(self):
+        """Weighted least squares with normalization term (wls), or Generalized least
+        squares with normalization term (gls), for narrow-band (nb) or wide-band (wb)
+        dataset."""
+
+        if "NoiseComponent" not in self.model.component_types:
+            return "wls"
+        if correlated_errors_present := np.any(
+            [nc.introduces_correlated_errors for nc in self.model.NoiseComponent_list]
+        ):
+            raise NotImplementedError(
+                "GLS likelihood for correlated noise is not yet implemented."
+            )
+        else:
+            return "wls"
+            # return "gls"
+
+    def lnprior(self, params):
+        """Basic implementation of a factorized log prior.
+        More complex priors must be separately implemented.
+
+        Args:
+            params : (array-like)
+                Parameters
+
+        Returns:
+            float :
+                Value of the log-prior at params
+        """
+        if len(params) != self.nparams:
+            raise IndexError(
+                f"The number of input parameters ({len(params)}) should be the same as the number of free parameters ({self.nparams})."
+            )
+
+        lnsum = 0.0
+        for param_val, param in zip(params, self.params):
+            lnpr = param.prior_pdf(param_val, logpdf=True)
+            if lnpr in (np.nan, -np.inf):
+                return -np.inf
+            else:
+                lnsum += lnpr
+
+        return lnsum
+
+    def prior_transform(self, cube):
+        """Basic implementation of prior transform for a factorized prior.
+        More complex prior transforms must be separately implemented.
+
+        Args:
+            cube : (array-like)
+                Sample drawn from a uniform distribution defined in an nparams-dimensional unit hypercube.
+
+        Returns:
+            ndarray :
+                Sample drawn from the prior distribution
+        """
+        return np.array([param.prior._rv.ppf(x) for x, param in zip(cube, self.params)])
+
+    def lnlikelihood(self, params):
+        """The Log-likelihood function. If the model does not contain any noise components or
+        if the model contains only uncorrelated noise components, this is equal to -chisq/2
+        plus the normalization term containing the noise parameters. If the the model contains
+        correlated noise, this is equal to -chisq/2 plus the normalization term where chisq
+        is the generalized least-squares metric. For reference, see, e.g., Lentati+ 2013.
+
+        Args:
+            params : (array-like)
+                Parameters
+
+        Returns:
+            float :
+                The value of the log-likelihood at params
+        """
+        return self._lnlikelihood(params)
+
+    def lnposterior(self, params):
+        """Log-posterior function. If the prior evaluates to zero, the likelihood
+        is not evaluated.
+
+        Args:
+            params : (array-like)
+                Parameters
+
+        Returns:
+            float :
+                The value of the log-posterior at params
+        """
+        lnpr = self.lnprior(params)
+        return lnpr + self.lnlikelihood(params) if np.isfinite(lnpr) else -np.inf
+
+    def _wls_nb_lnlikelihood(self, params):
+        """Implementation of Log-Likelihood function for uncorrelated noise only for
+        narrow-band TOAs. `wls' stands for weighted least squares. Also includes the
+        normalization term to enable sampling over white noise parameters (EFAC and
+        EQUAD).
+
+        Args:
+            params : (array-like)
+                Parameters
+
+        Returns:
+            float :
+                The value of the log-likelihood at params
+        """
+        params_dict = dict(zip(self.param_labels, params))
+        self.model.set_param_values(params_dict)
+        res = Residuals(self.toas, self.model, track_mode=self.track_mode)
+        chi2 = res.calc_chi2()
+        sigmas = self.model.scaled_toa_uncertainty(self.toas).si.value
+        return -chi2 / 2 - np.sum(np.log(sigmas))
+
+    def _wls_wb_lnlikelihood(self, params):
+        """Implementation of Log-Likelihood function for uncorrelated noise only for
+        wide-band TOAs. `wls' stands for weighted least squares. Also includes the
+        normalization terms to enable sampling over white noise parameters (EFAC, EQUAD,
+        DMEFAC and DMEQUAD).
+
+        Args:
+            params : (array-like)
+                Parameters
+
+        Returns:
+            float :
+                The value of the log-likelihood at params
+        """
+        params_dict = dict(zip(self.param_labels, params))
+        self.model.set_param_values(params_dict)
+
+        res = WidebandTOAResiduals(
+            self.toas, self.model, toa_resid_args={"track_mode": self.track_mode}
+        )
+
+        chi2_toa = res.toa.calc_chi2()
+        sigmas_toa = self.model.scaled_toa_uncertainty(self.toas).si.value
+        lnL_toa = -chi2_toa / 2 - np.sum(np.log(sigmas_toa))
+
+        chi2_dm = res.dm.calc_chi2()
+        sigmas_dm = self.model.scaled_dm_uncertainty(self.toas).si.value
+        lnL_dm = -chi2_dm / 2 - np.sum(np.log(sigmas_dm))
+
+        return lnL_toa + lnL_dm