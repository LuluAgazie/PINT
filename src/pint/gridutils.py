--- conflicted
+++ resolved
@@ -1,9 +1,5 @@
 """Tools for building chi-squared grids."""
 
-<<<<<<< HEAD
-from ast import Dict
-=======
->>>>>>> 3dd6f6c7
 import concurrent.futures
 import copy
 import multiprocessing
