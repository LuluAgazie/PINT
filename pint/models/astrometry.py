# astrometry.py
# Defines Astrometry timing model class
import numpy
import astropy.coordinates as coords
import astropy.units as u
import astropy.constants as const
from astropy.coordinates.angles import Angle
import parameter as p
from .timing_model import TimingModel, MissingParameter, Cache
from ..utils import time_from_mjd_string, time_to_longdouble, str2longdouble
from pint import ls
from pint import utils
import time

mas_yr = (u.mas / u.yr)

try:
    from astropy.erfa import DAYSEC as SECS_PER_DAY
except ImportError:
    from astropy._erfa import DAYSEC as SECS_PER_DAY

class Astrometry(TimingModel):

    def __init__(self):
        super(Astrometry, self).__init__()

        self.add_param(p.AngleParameter(name="RAJ",
            units="H:M:S",
            description="Right ascension (J2000)",
            aliases=["RAJ"]))

        self.add_param(p.AngleParameter(name="DECJ",
            units="D:M:S",
            description="Declination (J2000)",
            aliases=["DECJ"]))

        self.add_param(p.MJDParameter(name="POSEPOCH",
            description="Reference epoch for position"))

        self.add_param(p.floatParameter(name="PMRA",
            units="mas/year", value=0.0,
            description="Proper motion in RA"))

        self.add_param(p.floatParameter(name="PMDEC",
            units="mas/year", value=0.0,
            description="Proper motion in DEC"))

        self.add_param(p.floatParameter(name="PX",
            units="mas", value=0.0,
            description="Parallax"))

        self.delay_funcs['L1'] += [self.solar_system_geometric_delay,]

    def setup(self):
        super(Astrometry, self).setup()
        # RA/DEC are required
        for p in ("RAJ", "DECJ"):
            if getattr(self, p).value is None:
                raise MissingParameter("Astrometry", p)
        # If PM is included, check for POSEPOCH
        if self.PMRA.value != 0.0 or self.PMDEC.value != 0.0:
            if self.POSEPOCH.quantity is None:
                if self.PEPOCH.quantity is None:
                    raise MissingParameter("Astrometry", "POSEPOCH",
                            "POSEPOCH or PEPOCH are required if PM is set.")
                else:
                    self.POSEPOCH.quantity = self.PEPOCH.quantity

    @Cache.cache_result
    def coords_as_ICRS(self, epoch=None):
        """Returns pulsar sky coordinates as an astropy ICRS object instance.

        If epoch (MJD) is specified, proper motion is included to return
        the position at the given epoch.
        """
        if epoch is None or (self.PMRA.value == 0.0 and self.PMDEC.value == 0.0):
<<<<<<< HEAD
            return coords.ICRS(ra=self.RAJ.value, dec=self.DECJ.value)
=======
            return coords.ICRS(ra=self.RAJ.quantity, dec=self.DECJ.quantity)
>>>>>>> abe3a295
        else:
            dt = (epoch - self.POSEPOCH.quantity.mjd) * u.d
            dRA = dt * self.PMRA.quantity / numpy.cos(self.DECJ.quantity.radian)
            dDEC = dt * self.PMDEC.quantity
            return coords.ICRS(ra=self.RAJ.quantity+dRA, dec=self.DECJ.quantity+dDEC)

    @Cache.cache_result
    def ssb_to_psb_xyz(self, epoch=None):
        """Returns unit vector(s) from SSB to pulsar system barycenter.

        If epochs (MJD) are given, proper motion is included in the calculation.
        """
        # TODO: would it be better for this to return a 6-vector (pos, vel)?
        return self.coords_as_ICRS(epoch=epoch).cartesian.xyz.transpose()

    @Cache.cache_result
    def barycentric_radio_freq(self, toas):
        """Return radio frequencies (MHz) of the toas corrected for Earth motion"""
        L_hat = self.ssb_to_psb_xyz(epoch=toas['tdbld'].astype(numpy.float64))
        v_dot_L_array = numpy.sum(toas['ssb_obs_vel']*L_hat, axis=1)
        return toas['freq'] * (1.0 - v_dot_L_array / const.c)

    def solar_system_geometric_delay(self, toas):
        """Returns geometric delay (in sec) due to position of site in
        solar system.  This includes Roemer delay and parallax.

        NOTE: currently assumes XYZ location of TOA relative to SSB is
        available as 3-vector toa.xyz, in units of light-seconds.
        """
        L_hat = self.ssb_to_psb_xyz(epoch=toas['tdbld'].astype(numpy.float64))
        re_dot_L = numpy.sum(toas['ssb_obs_pos']*L_hat, axis=1)
        delay = -re_dot_L.to(ls).value
        if self.PX.value != 0.0:
            L = ((1.0 / self.PX.value) * u.kpc)
            # TODO: numpy.sum currently loses units in some cases...
            re_sqr = numpy.sum(toas['ssb_obs_pos']**2, axis=1) * toas['ssb_obs_pos'].unit**2
            delay += (0.5 * (re_sqr / L) * (1.0 - re_dot_L**2 / re_sqr)).to(ls).value
        return delay

    @Cache.use_cache
    def get_d_delay_quantities(self, toas):
        """Calculate values needed for many d_delay_d_param functions """
        # TODO: Move all these calculations in a separate class for elegance
        rd = dict()

        # TODO: Should delay not have units of u.second?
        delay = self.delay(toas)

        # TODO: toas['tdbld'].quantity should have units of u.day
        # NOTE: Do we need to include the delay here?
        rd['epoch'] = toas['tdbld'].quantity * u.day #- delay * u.second

        # Distance from SSB to observatory, and from SSB to psr
        ssb_obs = toas['ssb_obs_pos'].quantity
        ssb_psr = self.ssb_to_psb_xyz(epoch=numpy.array(rd['epoch']))

        # Cartesian coordinates, and derived quantities
        rd['ssb_obs_r'] = numpy.sqrt(numpy.sum(ssb_obs**2, axis=1))
        rd['ssb_obs_z'] = ssb_obs[:,2]
        rd['ssb_obs_xy'] = numpy.sqrt(ssb_obs[:,0]**2 + ssb_obs[:,1]**2)
        rd['ssb_obs_x'] = ssb_obs[:,0]
        rd['ssb_obs_y'] = ssb_obs[:,1]
        rd['in_psr_obs'] = numpy.sum(ssb_obs * ssb_psr, axis=1)

        # Earth right ascension and declination
        rd['earth_dec'] = numpy.arctan2(rd['ssb_obs_z'], rd['ssb_obs_xy'])
        rd['earth_ra'] = numpy.arctan2(rd['ssb_obs_y'], rd['ssb_obs_x'])

        return rd


    @Cache.use_cache
    def d_delay_d_RAJ(self, toas):
        """Calculate the derivative wrt RAJ

        For the RAJ and DEC derivatives, use the following approximate model for
        the pulse delay. (Inner-product between two Cartesian vectors)

        de = Earth declination (wrt SSB)
        ae = Earth right ascension
        dp = pulsar declination
        aa = pulsar right ascension
        r = distance from SSB to Earh
        c = speed of light

        delay = r*[cos(de)*cos(dp)*cos(ae-aa)+sin(de)*sin(dp)]/c
        """
        rd = self.get_d_delay_quantities(toas)

        psr_ra = self.RAJ.quantity
        psr_dec = self.DECJ.quantity

        geom = numpy.cos(rd['earth_dec'])*numpy.cos(psr_dec)*\
                numpy.sin(psr_ra-rd['earth_ra'])
        dd_draj = rd['ssb_obs_r'] * geom / (const.c * u.radian)

        return dd_draj.decompose(u.si.bases)

    @Cache.use_cache
    def d_delay_d_DECJ(self, toas):
        """Calculate the derivative wrt DECJ

        Definitions as in d_delay_d_RAJ
        """
        rd = self.get_d_delay_quantities(toas)

        psr_ra = self.RAJ.quantity
        psr_dec = self.DECJ.quantity

        geom = numpy.cos(rd['earth_dec'])*numpy.sin(psr_dec)*\
                numpy.cos(psr_ra-rd['earth_ra']) - numpy.sin(rd['earth_dec'])*\
                numpy.cos(psr_dec)
        dd_ddecj = rd['ssb_obs_r'] * geom / (const.c * u.radian)

        return dd_ddecj.decompose(u.si.bases)

    @Cache.use_cache
    def d_delay_d_PMRA(self, toas):
        """Calculate the derivative wrt PMRA

        Definitions as in d_delay_d_RAJ. Now we have a derivative in mas/yr for
        the pulsar RA
        """
        rd = self.get_d_delay_quantities(toas)

        psr_ra = self.RAJ.quantity

        te = rd['epoch'] - time_to_longdouble(self.POSEPOCH.quantity) * u.day
        geom = numpy.cos(rd['earth_dec'])*numpy.sin(psr_ra-rd['earth_ra'])

        deriv = rd['ssb_obs_r'] * geom * te / (const.c * u.radian)
        dd_dpmra = deriv * u.mas / u.year

        # We want to return sec / (mas / yr)
        return dd_dpmra.decompose(u.si.bases) / (u.mas / u.year)

    @Cache.use_cache
    def d_delay_d_PMDEC(self, toas):
        """Calculate the derivative wrt PMDEC

        Definitions as in d_delay_d_RAJ. Now we have a derivative in mas/yr for
        the pulsar DEC
        """
        rd = self.get_d_delay_quantities(toas)

        psr_ra = self.RAJ.quantity
        psr_dec = self.DECJ.quantity

        te = rd['epoch'] - time_to_longdouble(self.POSEPOCH.quantity) * u.day
        geom = numpy.cos(rd['earth_dec'])*numpy.sin(psr_dec)*\
                numpy.cos(psr_ra-rd['earth_ra']) - numpy.cos(psr_dec)*\
                numpy.sin(rd['earth_dec'])

        deriv = rd['ssb_obs_r'] * geom * te / (const.c * u.radian)
        dd_dpmdec = deriv * u.mas / u.year

        # We want to return sec / (mas / yr)
        return dd_dpmdec.decompose(u.si.bases) / (u.mas / u.year)

    @Cache.use_cache
    def d_delay_d_PX(self, toas):
        """Calculate the derivative wrt PX

        Roughly following Smart, 1977, chapter 9.

        px_r:   Extra distance to Earth, wrt SSB, from pulsar
        r_e:    Position of earth (vector) wrt SSB
        u_p:    Unit vector from SSB pointing to pulsar
        t_d:    Parallax delay
        c:      Speed of light
        delta:  Parallax

        The parallax delay is due to a distance orthogonal to the line of sight
        to the pulsar from the SSB:

        px_r = sqrt( r_e**2 - (r_e.u_p)**2 ),

        with delay

        t_d = 0.5 * px_r * delta'/ c,  and delta = delta' * px_r / (1 AU)

        """
        rd = self.get_d_delay_quantities(toas)

        px_r = numpy.sqrt(rd['ssb_obs_r']**2-rd['in_psr_obs']**2)
        dd_dpx = 0.5*(px_r**2 / (u.AU*const.c)) * (u.mas / u.radian)

        # We want to return sec / mas
        return dd_dpx.decompose(u.si.bases) / u.mas<|MERGE_RESOLUTION|>--- conflicted
+++ resolved
@@ -74,11 +74,7 @@
         the position at the given epoch.
         """
         if epoch is None or (self.PMRA.value == 0.0 and self.PMDEC.value == 0.0):
-<<<<<<< HEAD
-            return coords.ICRS(ra=self.RAJ.value, dec=self.DECJ.value)
-=======
             return coords.ICRS(ra=self.RAJ.quantity, dec=self.DECJ.quantity)
->>>>>>> abe3a295
         else:
             dt = (epoch - self.POSEPOCH.quantity.mjd) * u.d
             dRA = dt * self.PMRA.quantity / numpy.cos(self.DECJ.quantity.radian)
